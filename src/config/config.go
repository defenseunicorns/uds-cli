--- conflicted
+++ resolved
@@ -9,10 +9,6 @@
 	"time"
 
 	"github.com/defenseunicorns/uds-cli/src/types"
-<<<<<<< HEAD
-	zarfTypes "github.com/zarf-dev/zarf/src/types"
-=======
->>>>>>> dff77e30
 )
 
 const (
