--- conflicted
+++ resolved
@@ -31,15 +31,6 @@
 	CmdBundleCreateFlagFlavor             = "Specify which zarf package flavor you want to use."
 
 	// bundle deploy
-<<<<<<< HEAD
-	CmdBundleDeployShort             = "Deploy a bundle from a local tarball or oci:// URL"
-	CmdBundleDeployFlagConfirm       = "Confirms bundle deployment without prompting. ONLY use with bundles you trust. Skips prompts to review SBOM, configure variables, select optional components and review potential breaking changes."
-	CmdBundleDeployFlagPackages      = "Specify which zarf packages you would like to deploy from the bundle. By default all zarf packages in the bundle are deployed."
-	CmdBundleDeployFlagResume        = "Only deploys packages from the bundle which haven't already been deployed"
-	CmdBundleDeployFlagSet           = "Specify deployment variables to set on the command line (KEY=value)"
-	CmdBundleDeployFlagRetries       = "Specify the number of retries for package deployments (applies to all pkgs in a bundle)"
-	CmdBundleDeployFlagRef           = "Specify which zarf package ref you want to deploy. By default the ref set in the bundle yaml is used."
-=======
 	CmdBundleDeployShort        = "Deploy a bundle from a local tarball or oci:// URL"
 	CmdBundleDeployFlagConfirm  = "Confirms bundle deployment without prompting. ONLY use with bundles you trust"
 	CmdBundleDeployFlagPackages = "Specify which zarf packages you would like to deploy from the bundle. By default all zarf packages in the bundle are deployed."
@@ -47,7 +38,6 @@
 	CmdBundleDeployFlagSet      = "Specify deployment variables to set on the command line (KEY=value)"
 	CmdBundleDeployFlagRetries  = "Specify the number of retries for package deployments (applies to all pkgs in a bundle)"
 	CmdBundleDeployFlagRef      = "Specify which zarf package ref you want to deploy. By default the ref set in the bundle yaml is used."
->>>>>>> 3e3793cd
 
 	// bundle inspect
 	CmdBundleInspectShort            = "Display the metadata of a bundle"
