// SPDX-License-Identifier: Apache-2.0
// SPDX-FileCopyrightText: 2023-Present The UDS Authors

// Package test provides e2e tests for UDS.
package test

import (
	"encoding/base64"
	"encoding/json"
	"fmt"
	"io"
	"net/http"
	"os"
	"path/filepath"
	"strings"
	"testing"

	"github.com/defenseunicorns/pkg/helpers"
	"github.com/defenseunicorns/uds-cli/src/config"
	"github.com/defenseunicorns/zarf/src/pkg/message"
	ocispec "github.com/opencontainers/image-spec/specs-go/v1"
	"github.com/stretchr/testify/assert"
	"github.com/stretchr/testify/require"
)

// This file contains helpers for running UDS CLI commands (ie. uds create/deploy/etc with various flags and options)

func createLocal(t *testing.T, bundlePath string, arch string) {
	cmd := strings.Split(fmt.Sprintf("create %s --insecure --confirm -a %s", bundlePath, arch), " ")
	_, _, err := e2e.UDS(cmd...)
	require.NoError(t, err)
}

func createLocalError(bundlePath string, arch string) (stderr string) {
	cmd := strings.Split(fmt.Sprintf("create %s --insecure --confirm -a %s", bundlePath, arch), " ")
	_, stderr, _ = e2e.UDS(cmd...)
	return stderr
}

func createLocalWithOuputFlag(t *testing.T, bundlePath string, destPath string, arch string) {
	cmd := strings.Split(fmt.Sprintf("create %s -o %s --insecure --confirm -a %s", bundlePath, destPath, arch), " ")
	_, _, err := e2e.UDS(cmd...)
	require.NoError(t, err)
}

func createRemoteInsecure(t *testing.T, bundlePath, registry, arch string) {
	cmd := strings.Split(fmt.Sprintf("create %s -o %s --confirm --insecure -a %s", bundlePath, registry, arch), " ")
	_, _, err := e2e.UDS(cmd...)
	require.NoError(t, err)
}

func createRemote(t *testing.T, bundlePath, registry, arch string) {
	cmd := strings.Split(fmt.Sprintf("create %s -o %s --confirm -a %s", bundlePath, registry, arch), " ")
	_, _, err := e2e.UDS(cmd...)
	require.NoError(t, err)
}

func inspectRemoteInsecure(t *testing.T, ref string) {
	cmd := strings.Split(fmt.Sprintf("inspect %s --insecure --sbom", ref), " ")
	_, _, err := e2e.UDS(cmd...)
	require.NoError(t, err)
	_, err = os.Stat(config.BundleSBOMTar)
	require.NoError(t, err)
	err = os.Remove(config.BundleSBOMTar)
	require.NoError(t, err)
}

func inspectRemote(t *testing.T, ref string) {
	cmd := strings.Split(fmt.Sprintf("inspect %s --sbom", ref), " ")
	_, _, err := e2e.UDS(cmd...)
	require.NoError(t, err)
	_, err = os.Stat(config.BundleSBOMTar)
	require.NoError(t, err)
	err = os.Remove(config.BundleSBOMTar)
	require.NoError(t, err)
}

func inspectRemoteAndSBOMExtract(t *testing.T, ref string) {
	cmd := strings.Split(fmt.Sprintf("inspect %s --insecure --sbom --extract", ref), " ")
	_, _, err := e2e.UDS(cmd...)
	require.NoError(t, err)
	_, err = os.Stat(config.BundleSBOM)
	require.NoError(t, err)
	err = os.RemoveAll(config.BundleSBOM)
	require.NoError(t, err)
}

func inspectLocal(t *testing.T, tarballPath string) {
	cmd := strings.Split(fmt.Sprintf("inspect %s --sbom", tarballPath), " ")
	_, _, err := e2e.UDS(cmd...)
	require.NoError(t, err)
	_, err = os.Stat(config.BundleSBOMTar)
	require.NoError(t, err)
	err = os.Remove(config.BundleSBOMTar)
	require.NoError(t, err)
}

func inspectLocalAndSBOMExtract(t *testing.T, tarballPath string) {
	cmd := strings.Split(fmt.Sprintf("inspect %s --sbom --extract", tarballPath), " ")
	_, _, err := e2e.UDS(cmd...)
	require.NoError(t, err)
	_, err = os.Stat(config.BundleSBOM)
	require.NoError(t, err)
	err = os.RemoveAll(config.BundleSBOM)
	require.NoError(t, err)
}

func deploy(t *testing.T, tarballPath string) (stdout string, stderr string) {
<<<<<<< HEAD
	cmd := strings.Split(fmt.Sprintf("deploy %s --retries 1 --confirm --no-tea", tarballPath), " ")
	stdout, stderr, err := e2e.UDS(cmd...)
	require.NoError(t, err)
	return stdout, stderr
}

func deployWithError(_ *testing.T, tarballPath string) (stdout string, stderr string) {
	cmd := strings.Split(fmt.Sprintf("deploy %s --retries 1 --confirm --no-tea", tarballPath), " ")
	stdout, stderr, _ = e2e.UDS(cmd...)
	return stdout, stderr
}

func deployWithTUI(t *testing.T, source string) (stdout string, stderr string) {
	cmd := strings.Split(fmt.Sprintf("deploy %s --confirm", source), " ")
=======
	cmd := strings.Split(fmt.Sprintf("deploy %s --retries 1 --confirm", tarballPath), " ")
>>>>>>> 1ccef1c7
	stdout, stderr, err := e2e.UDS(cmd...)
	require.NoError(t, err)
	return stdout, stderr
}

func devDeploy(t *testing.T, tarballPath string) (stdout string, stderr string) {
	cmd := strings.Split(fmt.Sprintf("dev deploy %s", tarballPath), " ")
	stdout, stderr, err := e2e.UDS(cmd...)
	require.NoError(t, err)
	return stdout, stderr
}

func devDeployPackages(t *testing.T, tarballPath string, packages string) (stdout string, stderr string) {
	cmd := strings.Split(fmt.Sprintf("dev deploy %s --packages %s", tarballPath, packages), " ")
	stdout, stderr, err := e2e.UDS(cmd...)
	require.NoError(t, err)
	return stdout, stderr
}

func runCmd(t *testing.T, input string) (stdout string, stderr string) {
	cmd := strings.Split(input, " ")
	stdout, stderr, err := e2e.UDS(cmd...)
	require.NoError(t, err)
	return stdout, stderr
}

func deployPackagesFlag(tarballPath string, packages string) (stdout string, stderr string) {
	cmd := strings.Split(fmt.Sprintf("deploy %s --confirm -l=debug --packages %s", tarballPath, packages), " ")
	stdout, stderr, _ = e2e.UDS(cmd...)
	return stdout, stderr
}

func deployResumeFlag(t *testing.T, tarballPath string) {
	cmd := strings.Split(fmt.Sprintf("deploy %s --confirm -l=debug --resume", tarballPath), " ")
	_, _, err := e2e.UDS(cmd...)
	require.NoError(t, err)
}

func remove(t *testing.T, source string) {
	cmd := strings.Split(fmt.Sprintf("remove %s --confirm --insecure", source), " ")
	_, _, err := e2e.UDS(cmd...)
	require.NoError(t, err)
}

func removePackagesFlag(tarballPath string, packages string) (stdout string, stderr string) {
	cmd := strings.Split(fmt.Sprintf("remove %s --confirm --insecure --packages %s", tarballPath, packages), " ")
	stdout, stderr, _ = e2e.UDS(cmd...)
	return stdout, stderr
}

func deployInsecure(t *testing.T, ref string) {
	cmd := strings.Split(fmt.Sprintf("deploy %s --insecure --confirm", ref), " ")
	_, _, err := e2e.UDS(cmd...)
	require.NoError(t, err)
}

func removeInsecure(t *testing.T, remote string) {
	cmd := strings.Split(fmt.Sprintf("remove %s --insecure --confirm", remote), " ")
	_, _, err := e2e.UDS(cmd...)
	require.NoError(t, err)
}

func deployAndRemoveLocalAndRemoteInsecure(t *testing.T, ref string, tarballPath string) {
	var cmd []string
	// test both paths because we want to test that the pulled tarball works as well
	t.Run(
		"deploy+remove bundle via OCI",
		func(t *testing.T) {
			cmd = strings.Split(fmt.Sprintf("deploy %s --insecure --confirm", ref), " ")
			_, _, err := e2e.UDS(cmd...)
			require.NoError(t, err)

			cmd = strings.Split(fmt.Sprintf("remove %s --confirm --insecure", ref), " ")
			_, _, err = e2e.UDS(cmd...)
			require.NoError(t, err)
		},
	)

	t.Run(
		"deploy+remove bundle via local tarball",
		func(t *testing.T) {
			cmd = strings.Split(fmt.Sprintf("deploy %s --confirm", tarballPath), " ")
			_, _, err := e2e.UDS(cmd...)
			require.NoError(t, err)

			cmd = strings.Split(fmt.Sprintf("remove %s --confirm", tarballPath), " ")
			_, _, err = e2e.UDS(cmd...)
			require.NoError(t, err)
		},
	)
}

func shasMatch(t *testing.T, path string, expected string) {
	actual, err := helpers.GetSHA256OfFile(path)
	require.NoError(t, err)
	require.Equal(t, expected, actual)
}

func pull(t *testing.T, ref string, tarballPath string) {
	// todo: output somewhere other than build?
	cmd := strings.Split(fmt.Sprintf("pull %s -o build --insecure --oci-concurrency=10", ref), " ")
	_, _, err := e2e.UDS(cmd...)
	require.NoError(t, err)

	decompressed := "build/decompressed-bundle"
	defer e2e.CleanFiles(decompressed)

	cmd = []string{"zarf", "tools", "archiver", "decompress", tarballPath, decompressed}
	_, _, err = e2e.UDS(cmd...)
	require.NoError(t, err)

	index := ocispec.Index{}
	b, err := os.ReadFile(filepath.Join(decompressed, "index.json"))
	require.NoError(t, err)
	err = json.Unmarshal(b, &index)
	require.NoError(t, err)

	require.Equal(t, 1, len(index.Manifests))

	blobsDir := filepath.Join(decompressed, "blobs", "sha256")

	for _, desc := range index.Manifests {
		sha := desc.Digest.Encoded()
		shasMatch(t, filepath.Join(blobsDir, sha), desc.Digest.Encoded())

		manifest := ocispec.Manifest{}
		b, err := os.ReadFile(filepath.Join(blobsDir, sha))
		require.NoError(t, err)
		err = json.Unmarshal(b, &manifest)
		require.NoError(t, err)

		for _, layer := range manifest.Layers {
			sha := layer.Digest.Encoded()
			path := filepath.Join(blobsDir, sha)
			if assert.FileExists(t, path) {
				shasMatch(t, path, layer.Digest.Encoded())
			} else {
				t.Logf("layer dne, but it might be part of a component that is not included in this bundle: \n %#+v", layer)
			}
		}
	}
}

func publish(t *testing.T, bundlePath, ociPath string) {
	cmd := strings.Split(fmt.Sprintf("publish %s %s --oci-concurrency=10", bundlePath, ociPath), " ")
	_, _, err := e2e.UDS(cmd...)
	require.NoError(t, err)
}

func publishInsecure(t *testing.T, bundlePath, ociPath string) {
	cmd := strings.Split(fmt.Sprintf("publish %s %s --insecure", bundlePath, ociPath), " ")
	_, _, err := e2e.UDS(cmd...)
	require.NoError(t, err)
}

func queryIndex(t *testing.T, registryURL, bundlePath string) (ocispec.Index, error) {
	url := fmt.Sprintf("%s/v2/%s/manifests/0.0.1", registryURL, bundlePath)
	req, err := http.NewRequest("GET", url, nil)
	require.NoError(t, err)
	req.Header.Set("Accept", ocispec.MediaTypeImageIndex)
	if registryURL == "https://ghcr.io" {
		// requires a base64 Github token (can be a PAT)
		token := os.Getenv("GITHUB_TOKEN")
		encodedToken := base64.StdEncoding.EncodeToString([]byte(token))
		req.Header.Set("Authorization", fmt.Sprintf("Bearer %s", encodedToken))
	}
	client := http.DefaultClient
	resp, err := client.Do(req)
	require.NoError(t, err)
	defer resp.Body.Close()
	body, err := io.ReadAll(resp.Body)
	index := ocispec.Index{}
	if err != nil {
		return index, err
	}
	if strings.Contains(string(body), "errors") {
		require.Fail(t, fmt.Sprintf("Received the following error from GHCR: %s", string(body)))
	}
	err = json.Unmarshal(body, &index)
	return index, err
}

func removeZarfInit() {
	cmd := strings.Split("zarf tools kubectl delete namespace zarf", " ")
	_, _, err := e2e.UDS(cmd...)
	message.WarnErr(err, "Failed to delete zarf namespace")
	cmd = strings.Split("zarf tools kubectl delete mutatingwebhookconfiguration.admissionregistration.k8s.io/zarf", " ")
	_, _, err = e2e.UDS(cmd...)
	message.WarnErr(err, "Failed to delete zarf webhook")
}<|MERGE_RESOLUTION|>--- conflicted
+++ resolved
@@ -106,26 +106,15 @@
 }
 
 func deploy(t *testing.T, tarballPath string) (stdout string, stderr string) {
-<<<<<<< HEAD
-	cmd := strings.Split(fmt.Sprintf("deploy %s --retries 1 --confirm --no-tea", tarballPath), " ")
+	cmd := strings.Split(fmt.Sprintf("deploy %s --retries 1 --confirm", tarballPath), " ")
 	stdout, stderr, err := e2e.UDS(cmd...)
 	require.NoError(t, err)
 	return stdout, stderr
 }
 
 func deployWithError(_ *testing.T, tarballPath string) (stdout string, stderr string) {
-	cmd := strings.Split(fmt.Sprintf("deploy %s --retries 1 --confirm --no-tea", tarballPath), " ")
+	cmd := strings.Split(fmt.Sprintf("deploy %s --retries 1 --confirm", tarballPath), " ")
 	stdout, stderr, _ = e2e.UDS(cmd...)
-	return stdout, stderr
-}
-
-func deployWithTUI(t *testing.T, source string) (stdout string, stderr string) {
-	cmd := strings.Split(fmt.Sprintf("deploy %s --confirm", source), " ")
-=======
-	cmd := strings.Split(fmt.Sprintf("deploy %s --retries 1 --confirm", tarballPath), " ")
->>>>>>> 1ccef1c7
-	stdout, stderr, err := e2e.UDS(cmd...)
-	require.NoError(t, err)
 	return stdout, stderr
 }
 
