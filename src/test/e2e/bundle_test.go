--- conflicted
+++ resolved
@@ -77,37 +77,6 @@
 	remove(t, tarballPath)
 }
 
-<<<<<<< HEAD
-func TestBundleDeployFromOCIFromGHCR(t *testing.T) {
-	deployZarfInit(t)
-	e2e.CreateZarfPkg(t, "src/test/packages/podinfo")
-
-	bundleDir := "src/test/bundles/06-ghcr"
-	bundlePath := filepath.Join(bundleDir, fmt.Sprintf("uds-bundle-ghcr-test-%s-0.0.1.tar.zst", e2e.Arch))
-
-	registryURL := "oci://ghcr.io/defenseunicorns/packages/uds/bundles/uds-cli/test"
-
-	tarballPath := filepath.Join("build", fmt.Sprintf("uds-bundle-ghcr-test-%s-0.0.1.tar.zst", e2e.Arch))
-	bundleRef := registry.Reference{
-		Registry: registryURL,
-		// this info is derived from the bundle's metadata
-		Repository: "ghcr-test",
-		Reference:  fmt.Sprintf("0.0.1-%s", e2e.Arch),
-	}
-
-	createSecure(t, bundleDir)
-	inspect(t, bundlePath)
-	publish(t, bundlePath, registryURL)
-	// test without oci prefix
-	registryURL = "ghcr.io/defenseunicorns/packages/uds/bundles/uds-cli/test"
-	publish(t, bundlePath, registryURL)
-	pull(t, bundleRef.String(), tarballPath)
-	deploy(t, bundleRef.String())
-	remove(t, bundlePath)
-}
-
-=======
->>>>>>> fc2c66dc
 func TestBundle(t *testing.T) {
 	deployZarfInit(t)
 
@@ -302,328 +271,4 @@
 	create(t, bundleDir)
 	deploy(t, bundlePath)
 	remove(t, bundlePath)
-<<<<<<< HEAD
-}
-
-func TestBundleWithHelmOverrides(t *testing.T) {
-	deployZarfInit(t)
-	e2e.HelmDepUpdate(t, "src/test/packages/helm/unicorn-podinfo")
-	e2e.CreateZarfPkg(t, "src/test/packages/helm")
-	bundleDir := "src/test/bundles/07-helm-overrides"
-	bundlePath := filepath.Join(bundleDir, fmt.Sprintf("uds-bundle-helm-overrides-%s-0.0.1.tar.zst", e2e.Arch))
-	err := os.Setenv("UDS_CONFIG", filepath.Join("src/test/bundles/07-helm-overrides", "uds-config.yaml"))
-	require.NoError(t, err)
-
-	create(t, bundleDir)
-	deploy(t, bundlePath)
-
-	// check values overrides
-	cmd := strings.Split("tools kubectl get deploy -n podinfo unicorn-podinfo -o=jsonpath='{.spec.replicas}'", " ")
-	outputNumReplicas, _, err := e2e.UDS(cmd...)
-	require.Equal(t, "'2'", outputNumReplicas)
-	require.NoError(t, err)
-
-	// check object-type override in values
-	cmd = strings.Split("tools kubectl get deployment -n podinfo unicorn-podinfo -o=jsonpath='{.spec.template.metadata.annotations}'", " ")
-	annotations, _, err := e2e.UDS(cmd...)
-	require.Contains(t, annotations, "\"customAnnotation\":\"customValue\"")
-	require.NoError(t, err)
-
-	// check list-type override in values
-	cmd = strings.Split("tools kubectl get deployment -n podinfo unicorn-podinfo -o=jsonpath='{.spec.template.spec.tolerations}'", " ")
-	tolerations, _, err := e2e.UDS(cmd...)
-	require.Contains(t, tolerations, "\"key\":\"uds\"")
-	require.Contains(t, tolerations, "\"value\":\"defense\"")
-	require.Contains(t, tolerations, "\"key\":\"unicorn\"")
-	require.Contains(t, tolerations, "\"effect\":\"NoSchedule\"")
-	require.NoError(t, err)
-
-	// check variables overrides
-	cmd = strings.Split("tools kubectl get deploy -n podinfo unicorn-podinfo -o=jsonpath='{.spec.template.spec.containers[0].env[?(@.name==\"PODINFO_UI_COLOR\")].value}'", " ")
-	outputUIColor, _, err := e2e.UDS(cmd...)
-	require.Equal(t, "'green'", outputUIColor)
-	require.NoError(t, err)
-
-	// check variables overrides, no default but set in config
-	cmd = strings.Split("tools kubectl get deploy -n podinfo unicorn-podinfo -o=jsonpath='{.spec.template.spec.containers[0].env[?(@.name==\"PODINFO_UI_MESSAGE\")].value}'", " ")
-	outputMsg, _, err := e2e.UDS(cmd...)
-	require.Equal(t, "'Hello Unicorn'", outputMsg)
-	require.NoError(t, err)
-
-	// check variables overrides, no default and not set in config
-	cmd = strings.Split("tools kubectl get secret test-secret -n podinfo -o jsonpath=\"{.data.test}\"", " ")
-	secretValue, _, err := e2e.UDS(cmd...)
-	// expect the value to be from the underlying chart's values.yaml, no overrides
-	require.Equal(t, "\"dGVzdC1zZWNyZXQ=\"", secretValue)
-	require.NoError(t, err)
-
-	// check variables overrides with an object-type value
-	cmd = strings.Split("tools kubectl get deployment -n podinfo unicorn-podinfo -o=jsonpath='{.spec.template.spec.containers[0].securityContext}'", " ")
-	securityContext, _, err := e2e.UDS(cmd...)
-	require.NoError(t, err)
-	require.Contains(t, securityContext, "NET_ADMIN")
-	require.Contains(t, securityContext, "\"runAsGroup\":4000")
-
-	// check variables overrides with a list-type value
-	cmd = strings.Split("tools kubectl get ingress -n podinfo unicorn-podinfo -o=jsonpath='{.spec.rules[*].host}''", " ")
-	hosts, _, err := e2e.UDS(cmd...)
-	require.NoError(t, err)
-	require.Contains(t, hosts, "podinfo.burning.boats")
-	require.Contains(t, hosts, "podinfo.unicorns")
-
-	remove(t, bundlePath)
-}
-
-func TestBundleWithEnvVarHelmOverrides(t *testing.T) {
-	// set up configs and env vars
-	deployZarfInit(t)
-	e2e.HelmDepUpdate(t, "src/test/packages/helm/unicorn-podinfo")
-	e2e.CreateZarfPkg(t, "src/test/packages/helm")
-	color := "purple"
-	b64Secret := "dGhhdCBhaW50IG15IHRydWNr"
-	err := os.Setenv("UDS_CONFIG", filepath.Join("src/test/bundles/07-helm-overrides", "uds-config.yaml"))
-	err = os.Setenv("UDS_UI_COLOR", color)
-	err = os.Setenv("UDS_SECRET_VAL", b64Secret)
-	require.NoError(t, err)
-
-	// create and deploy bundle
-	bundleDir := "src/test/bundles/07-helm-overrides"
-	bundlePath := filepath.Join(bundleDir, fmt.Sprintf("uds-bundle-helm-overrides-%s-0.0.1.tar.zst", e2e.Arch))
-	create(t, bundleDir)
-	deploy(t, bundlePath)
-
-	// check override variables, ensure they are coming from env vars and take highest precedence
-	cmd := strings.Split("tools kubectl get deploy -n podinfo unicorn-podinfo -o=jsonpath='{.spec.template.spec.containers[0].env[?(@.name==\"PODINFO_UI_COLOR\")].value}'", " ")
-	outputUIColor, _, err := e2e.UDS(cmd...)
-	require.Equal(t, fmt.Sprintf("'%s'", color), outputUIColor)
-	require.NoError(t, err)
-
-	cmd = strings.Split("tools kubectl get secret test-secret -n podinfo -o jsonpath=\"{.data.test}\"", " ")
-	secretValue, _, err := e2e.UDS(cmd...)
-	require.Equal(t, fmt.Sprintf("\"%s\"", b64Secret), secretValue)
-	require.NoError(t, err)
-
-	remove(t, bundlePath)
-}
-
-// This test requires the following to be published (based on src/test/bundles/06-ghcr/uds-bundle.yaml):
-// ghcr.io/defenseunicorns/packages/uds/bundles/ghcr-test:0.0.1-amd64
-// ghcr.io/defenseunicorns/packages/uds/bundles/ghcr-test:0.0.1-arm64
-// ghcr.io/defenseunicorns/packages/delivery/ghcr-test:0.0.1-amd64
-// ghcr.io/defenseunicorns/packages/delivery/ghcr-test:0.0.1-arm64
-// ghcr.io/defenseunicorns/packages/delivery/ghcr-delivery-test:0.0.1-amd64
-// ghcr.io/defenseunicorns/packages/delivery/ghcr-delivery-test:0.0.1-arm64
-// The default bundle location if no source path provided is defenseunicorns/packages/uds/bundles/"
-func TestOCINoPath(t *testing.T) {
-	deployZarfInit(t)
-	e2e.CreateZarfPkg(t, "src/test/packages/podinfo")
-
-	tarballPath := filepath.Join("build", fmt.Sprintf("uds-bundle-ghcr-test-%s-0.0.1.tar.zst", e2e.Arch))
-
-	bundleName := "ghcr-test:0.0.1"
-	inspect(t, bundleName)
-	pull(t, bundleName, tarballPath)
-	deploy(t, bundleName)
-	remove(t, bundleName)
-
-	bundleName = fmt.Sprintf("ghcr-delivery-test:0.0.1-%s", e2e.Arch)
-	inspect(t, bundleName)
-	pull(t, bundleName, tarballPath)
-	deploy(t, bundleName)
-	remove(t, bundleName)
-
-	bundleName = fmt.Sprintf("delivery/ghcr-test:0.0.1-%s", e2e.Arch)
-	inspect(t, bundleName)
-	pull(t, bundleName, tarballPath)
-	deploy(t, bundleName)
-	remove(t, bundleName)
-
-	bundleName = "ghcr.io/defenseunicorns/packages/delivery/ghcr-delivery-test:0.0.1"
-	inspect(t, bundleName)
-	pull(t, bundleName, tarballPath)
-	deploy(t, bundleName)
-	remove(t, bundleName)
-}
-
-func create(t *testing.T, bundlePath string) {
-	cmd := strings.Split(fmt.Sprintf("create %s --confirm --insecure", bundlePath), " ")
-	_, _, err := e2e.UDS(cmd...)
-	require.NoError(t, err)
-}
-
-func createSecure(t *testing.T, bundlePath string) {
-	cmd := strings.Split(fmt.Sprintf("create %s --confirm -a %s", bundlePath, e2e.Arch), " ")
-	_, _, err := e2e.UDS(cmd...)
-	require.NoError(t, err)
-}
-
-func createRemote(t *testing.T, bundlePath string, registry string) {
-	cmd := strings.Split(fmt.Sprintf("create %s -o %s --confirm --insecure", bundlePath, registry), " ")
-	_, _, err := e2e.UDS(cmd...)
-	require.NoError(t, err)
-}
-
-func inspectRemote(t *testing.T, ref string) {
-	cmd := strings.Split(fmt.Sprintf("inspect %s --insecure --sbom", ref), " ")
-	_, _, err := e2e.UDS(cmd...)
-	require.NoError(t, err)
-	_, err = os.Stat(config.BundleSBOMTar)
-	require.NoError(t, err)
-	err = os.Remove(config.BundleSBOMTar)
-	require.NoError(t, err)
-}
-func inspectRemoteAndSBOMExtract(t *testing.T, ref string) {
-	cmd := strings.Split(fmt.Sprintf("inspect %s --insecure --sbom --extract", ref), " ")
-	_, _, err := e2e.UDS(cmd...)
-	require.NoError(t, err)
-	_, err = os.Stat(config.BundleSBOM)
-	require.NoError(t, err)
-	err = os.RemoveAll(config.BundleSBOM)
-	require.NoError(t, err)
-}
-
-func inspect(t *testing.T, tarballPath string) {
-	cmd := strings.Split(fmt.Sprintf("inspect %s --sbom", tarballPath), " ")
-	_, _, err := e2e.UDS(cmd...)
-	require.NoError(t, err)
-	_, err = os.Stat(config.BundleSBOMTar)
-	require.NoError(t, err)
-	err = os.Remove(config.BundleSBOMTar)
-	require.NoError(t, err)
-}
-
-func inspectAndSBOMExtract(t *testing.T, tarballPath string) {
-	cmd := strings.Split(fmt.Sprintf("inspect %s --sbom --extract", tarballPath), " ")
-	_, _, err := e2e.UDS(cmd...)
-	require.NoError(t, err)
-	_, err = os.Stat(config.BundleSBOM)
-	require.NoError(t, err)
-	err = os.RemoveAll(config.BundleSBOM)
-	require.NoError(t, err)
-}
-
-func deploy(t *testing.T, tarballPath string) (stdout string, stderr string) {
-	cmd := strings.Split(fmt.Sprintf("deploy %s --confirm -l=debug", tarballPath), " ")
-	stdout, stderr, err := e2e.UDS(cmd...)
-	require.NoError(t, err)
-	return stdout, stderr
-}
-
-func deployPackagesFlag(tarballPath string, packages string) (stdout string, stderr string) {
-	cmd := strings.Split(fmt.Sprintf("deploy %s --confirm -l=debug --packages %s", tarballPath, packages), " ")
-	stdout, stderr, _ = e2e.UDS(cmd...)
-	return stdout, stderr
-}
-
-func deployResumeFlag(t *testing.T, tarballPath string) {
-	cmd := strings.Split(fmt.Sprintf("deploy %s --confirm -l=debug --resume", tarballPath), " ")
-	_, _, err := e2e.UDS(cmd...)
-	require.NoError(t, err)
-}
-
-func remove(t *testing.T, tarballPath string) {
-	cmd := strings.Split(fmt.Sprintf("remove %s --confirm --insecure", tarballPath), " ")
-	_, _, err := e2e.UDS(cmd...)
-	require.NoError(t, err)
-}
-
-func removePackagesFlag(tarballPath string, packages string) (stdout string, stderr string) {
-	cmd := strings.Split(fmt.Sprintf("remove %s --confirm --insecure --packages %s", tarballPath, packages), " ")
-	stdout, stderr, _ = e2e.UDS(cmd...)
-	return stdout, stderr
-}
-
-func deployAndRemoveRemote(t *testing.T, ref string, tarballPath string) {
-	var cmd []string
-	// test both paths because we want to test that the pulled tarball works as well
-	t.Run(
-		"deploy+remove bundle via OCI",
-		func(t *testing.T) {
-			cmd = strings.Split(fmt.Sprintf("deploy %s --insecure --oci-concurrency=10 --confirm", ref), " ")
-			_, _, err := e2e.UDS(cmd...)
-			require.NoError(t, err)
-
-			cmd = strings.Split(fmt.Sprintf("remove %s --confirm --insecure", ref), " ")
-			_, _, err = e2e.UDS(cmd...)
-			require.NoError(t, err)
-		},
-	)
-
-	t.Run(
-		"deploy+remove bundle via local tarball",
-		func(t *testing.T) {
-			cmd = strings.Split(fmt.Sprintf("deploy %s --confirm", tarballPath), " ")
-			_, _, err := e2e.UDS(cmd...)
-			require.NoError(t, err)
-
-			cmd = strings.Split(fmt.Sprintf("remove %s --confirm --insecure", tarballPath), " ")
-			_, _, err = e2e.UDS(cmd...)
-			require.NoError(t, err)
-		},
-	)
-}
-
-func shasMatch(t *testing.T, path string, expected string) {
-	actual, err := utils.GetSHA256OfFile(path)
-	require.NoError(t, err)
-	require.Equal(t, expected, actual)
-}
-
-func pull(t *testing.T, ref string, tarballPath string) {
-	// todo: output somewhere other than build?
-	cmd := strings.Split(fmt.Sprintf("pull %s -o build --insecure --oci-concurrency=10", ref), " ")
-	_, _, err := e2e.UDS(cmd...)
-	require.NoError(t, err)
-
-	decompressed := "build/decompressed-bundle"
-	defer e2e.CleanFiles(decompressed)
-
-	cmd = []string{"tools", "archiver", "decompress", tarballPath, decompressed}
-	_, _, err = e2e.UDS(cmd...)
-	require.NoError(t, err)
-
-	index := ocispec.Index{}
-	b, err := os.ReadFile(filepath.Join(decompressed, "index.json"))
-	require.NoError(t, err)
-	err = json.Unmarshal(b, &index)
-	require.NoError(t, err)
-
-	require.Equal(t, 1, len(index.Manifests))
-
-	blobsDir := filepath.Join(decompressed, "blobs", "sha256")
-
-	for _, desc := range index.Manifests {
-		sha := desc.Digest.Encoded()
-		shasMatch(t, filepath.Join(blobsDir, sha), desc.Digest.Encoded())
-
-		manifest := ocispec.Manifest{}
-		b, err := os.ReadFile(filepath.Join(blobsDir, sha))
-		require.NoError(t, err)
-		err = json.Unmarshal(b, &manifest)
-		require.NoError(t, err)
-
-		for _, layer := range manifest.Layers {
-			sha := layer.Digest.Encoded()
-			path := filepath.Join(blobsDir, sha)
-			if assert.FileExists(t, path) {
-				shasMatch(t, path, layer.Digest.Encoded())
-			} else {
-				t.Logf("layer dne, but it might be part of a component that is not included in this bundle: \n %#+v", layer)
-			}
-		}
-	}
-}
-
-func publish(t *testing.T, bundlePath, ociPath string) {
-	cmd := strings.Split(fmt.Sprintf("publish %s %s --oci-concurrency=10", bundlePath, ociPath), " ")
-	_, _, err := e2e.UDS(cmd...)
-	require.NoError(t, err)
-}
-
-func publishInsecure(t *testing.T, bundlePath, ociPath string) {
-	cmd := strings.Split(fmt.Sprintf("publish %s %s --insecure --oci-concurrency=10", bundlePath, ociPath), " ")
-	_, _, err := e2e.UDS(cmd...)
-	require.NoError(t, err)
-=======
->>>>>>> fc2c66dc
 }