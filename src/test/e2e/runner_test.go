// SPDX-License-Identifier: Apache-2.0
// SPDX-FileCopyrightText: 2023-Present The UDS Authors

// Package test provides e2e tests for UDS.
package test

import (
	"fmt"
	"os"
	"testing"

	"github.com/stretchr/testify/require"
)

func TestTaskRunner(t *testing.T) {
	t.Log("E2E: Task Runner")

	t.Run("run copy", func(t *testing.T) {
		t.Parallel()

		baseFilePath := "base"
		copiedFilePath := "copy"

		e2e.CleanFiles(baseFilePath, copiedFilePath)
		t.Cleanup(func() {
			e2e.CleanFiles(baseFilePath, copiedFilePath)
		})

		err := os.WriteFile(baseFilePath, []byte{}, 0600)
		require.NoError(t, err)

		stdOut, stdErr, err := e2e.UDS("run", "copy", "--file", "src/test/tasks/tasks.yaml")
		require.NoError(t, err, stdOut, stdErr)

		require.FileExists(t, copiedFilePath)
	})

	t.Run("run copy-exec", func(t *testing.T) {
		t.Parallel()

		baseFilePath := "exectest"
		copiedFilePath := "exec"

		e2e.CleanFiles(baseFilePath, copiedFilePath)
		t.Cleanup(func() {
			e2e.CleanFiles(baseFilePath, copiedFilePath)
		})

		err := os.WriteFile(baseFilePath, []byte{}, 0600)
		require.NoError(t, err)

		stdOut, stdErr, err := e2e.UDS("run", "copy-exec", "--file", "src/test/tasks/tasks.yaml")
		require.NoError(t, err, stdOut, stdErr)

		require.FileExists(t, copiedFilePath)
		execFileInfo, err := os.Stat(copiedFilePath)
		require.NoError(t, err)
		require.True(t, execFileInfo.Mode()&0111 != 0)
	})

	t.Run("run copy-verify", func(t *testing.T) {
		t.Parallel()

		baseFilePath := "data"
		copiedFilePath := "verify"

		e2e.CleanFiles(baseFilePath, copiedFilePath)
		t.Cleanup(func() {
			e2e.CleanFiles(baseFilePath, copiedFilePath)
		})

		err := os.WriteFile(baseFilePath, []byte("test"), 0600)
		require.NoError(t, err)

		stdOut, stdErr, err := e2e.UDS("run", "copy-verify", "--file", "src/test/tasks/tasks.yaml")
		require.NoError(t, err, stdOut, stdErr)

		require.FileExists(t, copiedFilePath)
	})

	t.Run("run copy-symlink", func(t *testing.T) {
		t.Parallel()

		baseFilePath := "symtest"
		copiedFilePath := "symcopy"
		symlinkName := "testlink"

		e2e.CleanFiles(baseFilePath, copiedFilePath, symlinkName)
		t.Cleanup(func() {
			e2e.CleanFiles(baseFilePath, copiedFilePath, symlinkName)
		})

		err := os.WriteFile(baseFilePath, []byte{}, 0600)
		require.NoError(t, err)

		stdOut, stdErr, err := e2e.UDS("run", "copy-symlink", "--file", "src/test/tasks/tasks.yaml")
		require.NoError(t, err, stdOut, stdErr)

		require.FileExists(t, symlinkName)
	})

	t.Run("run local-import-with-curl", func(t *testing.T) {
		t.Parallel()

		downloadedFile := "checksums.txt"

		e2e.CleanFiles(downloadedFile)
		t.Cleanup(func() {
			e2e.CleanFiles(downloadedFile)
		})
		// get current git revision
		gitRev, err := e2e.GetGitRevision()
		if err != nil {
			return
		}
		setVar := fmt.Sprintf("GIT_REVISION=%s", gitRev)
		stdOut, stdErr, err := e2e.UDS("run", "local-import-with-curl", "--set", setVar, "--file", "src/test/tasks/tasks.yaml")
		require.NoError(t, err, stdOut, stdErr)

		require.FileExists(t, downloadedFile)
	})

	t.Run("run template-file", func(t *testing.T) {
		t.Parallel()

		baseFilePath := "raw"
		copiedFilePath := "templated"

		e2e.CleanFiles(baseFilePath, copiedFilePath)
		t.Cleanup(func() {
			e2e.CleanFiles(baseFilePath, copiedFilePath)
		})

		err := os.WriteFile(baseFilePath, []byte("${REPLACE_ME}"), 0600)
		require.NoError(t, err)

		stdOut, stdErr, err := e2e.UDS("run", "template-file", "--file", "src/test/tasks/tasks.yaml")
		require.NoError(t, err, stdOut, stdErr)

		require.FileExists(t, copiedFilePath)

		templatedContentsBytes, err := os.ReadFile(copiedFilePath)
		require.NoError(t, err)
		require.Equal(t, "replaced\n", string(templatedContentsBytes))
	})

	t.Run("run action", func(t *testing.T) {
		t.Parallel()

		stdOut, stdErr, err := e2e.UDS("run", "action", "--file", "src/test/tasks/tasks.yaml")
		require.NoError(t, err, stdOut, stdErr)
		require.Contains(t, stdErr, "specific test string")
	})

	t.Run("run cmd-set-variable", func(t *testing.T) {
		t.Parallel()

		stdOut, stdErr, err := e2e.UDS("run", "cmd-set-variable", "--file", "src/test/tasks/tasks.yaml")
		require.NoError(t, err, stdOut, stdErr)
		require.Contains(t, stdErr, "I'm set from setVariables - unique-value")
		require.Contains(t, stdErr, "I'm set from a runner var - replaced")
	})
	t.Run("run default task", func(t *testing.T) {
		t.Parallel()

		stdOut, stdErr, err := e2e.UDS("run", "--file", "src/test/tasks/tasks.yaml")
		require.NoError(t, err, stdOut, stdErr)
		require.Contains(t, stdErr, "This is the default task")

	})

	t.Run("run default task when undefined", func(t *testing.T) {
		t.Parallel()

		stdOut, stdErr, err := e2e.UDS("run", "--file", "src/test/tasks/tasks-no-default.yaml")
		require.Error(t, err, stdOut, stdErr)
		require.Contains(t, stdErr, "task name default not found")
	})
	t.Run("run reference", func(t *testing.T) {
		t.Parallel()

		stdOut, stdErr, err := e2e.UDS("run", "reference", "--file", "src/test/tasks/tasks.yaml")
		require.NoError(t, err, stdOut, stdErr)
		require.Contains(t, stdErr, "other-task")
	})

	t.Run("run recursive", func(t *testing.T) {
		t.Parallel()

		stdOut, stdErr, err := e2e.UDS("run", "recursive", "--file", "src/test/tasks/tasks.yaml")
		require.Error(t, err, stdOut, stdErr)
		require.Contains(t, stdErr, "task loop detected")
	})

	t.Run("includes task loop", func(t *testing.T) {
		t.Parallel()

		stdOut, stdErr, err := e2e.UDS("run", "include-loop", "--file", "src/test/tasks/tasks.yaml")
		require.Error(t, err, stdOut, stdErr)
		require.Contains(t, stdErr, "task loop detected")
	})

	t.Run("run cmd-set-variable with --set", func(t *testing.T) {
		t.Parallel()

		stdOut, stdErr, err := e2e.UDS("run", "cmd-set-variable", "--set", "REPLACE_ME=replacedWith--setvar", "--set", "UNICORNS=defense", "--file", "src/test/tasks/tasks.yaml")
		require.NoError(t, err, stdOut, stdErr)
		require.Contains(t, stdErr, "I'm set from a runner var - replacedWith--setvar")
		require.Contains(t, stdErr, "I'm set from a new --set var - defense")
	})

	t.Run("run remote-import", func(t *testing.T) {
		t.Parallel()

		// get current git revision
		gitRev, err := e2e.GetGitRevision()
		if err != nil {
			return
		}
		setVar := fmt.Sprintf("GIT_REVISION=%s", gitRev)
		stdOut, stdErr, err := e2e.UDS("run", "remote-import", "--set", setVar, "--file", "src/test/tasks/tasks.yaml")
		require.NoError(t, err, stdOut, stdErr)
		require.Contains(t, stdErr, "defenseunicorns is a pretty ok company")
	})

	t.Run("run rerun-tasks", func(t *testing.T) {
		t.Parallel()
		stdOut, stdErr, err := e2e.UDS("run", "rerun-tasks", "--file", "src/test/tasks/tasks.yaml")
		require.NoError(t, err, stdOut, stdErr)
	})

	t.Run("run rerun-tasks-child", func(t *testing.T) {
		t.Parallel()
		stdOut, stdErr, err := e2e.UDS("run", "rerun-tasks-child", "--file", "src/test/tasks/tasks.yaml")
		require.NoError(t, err, stdOut, stdErr)
	})

	t.Run("run rerun-tasks-recursive", func(t *testing.T) {
		t.Parallel()
		stdOut, stdErr, err := e2e.UDS("run", "rerun-tasks-recursive", "--file", "src/test/tasks/tasks.yaml")
		require.Error(t, err, stdOut, stdErr)
		require.Contains(t, stdErr, "task loop detected")
	})

	t.Run("test includes paths", func(t *testing.T) {
		t.Parallel()
		stdOut, stdErr, err := e2e.UDS("run", "foobar", "--file", "src/test/tasks/tasks.yaml")
		require.NoError(t, err, stdOut, stdErr)
		require.Contains(t, stdErr, "echo foo")
		require.Contains(t, stdErr, "echo bar")
	})

	t.Run("test action with multiple include tasks", func(t *testing.T) {
		t.Parallel()
		gitRev, err := e2e.GetGitRevision()
		if err != nil {
			return
		}
		setVar := fmt.Sprintf("GIT_REVISION=%s", gitRev)

		stdOut, stdErr, err := e2e.UDS("run", "more-foobar", "--set", setVar, "--file", "src/test/tasks/tasks.yaml")
		require.NoError(t, err, stdOut, stdErr)
		require.Contains(t, stdErr, "echo foo")
		require.Contains(t, stdErr, "echo bar")
		require.Contains(t, stdErr, "defenseunicorns is a pretty ok company")
	})

	t.Run("test action with multiple nested include tasks", func(t *testing.T) {
		t.Parallel()
		gitRev, err := e2e.GetGitRevision()
		if err != nil {
			return
		}
		setVar := fmt.Sprintf("GIT_REVISION=%s", gitRev)

		stdOut, stdErr, err := e2e.UDS("run", "extra-foobar", "--set", setVar, "--file", "src/test/tasks/tasks.yaml")
		require.NoError(t, err, stdOut, stdErr)
		require.Contains(t, stdErr, "echo foo")
		require.Contains(t, stdErr, "echo bar")
		require.Contains(t, stdErr, "defenseunicorns")
		require.Contains(t, stdErr, "defenseunicorns is a pretty ok company")
	})

	t.Run("test variable passing to included tasks", func(t *testing.T) {
		t.Parallel()

		stdOut, stdErr, err := e2e.UDS("run", "more-foo", "--set", "FOO_VAR=success", "--file", "src/test/tasks/tasks.yaml")
		require.NoError(t, err, stdOut, stdErr)
		require.Contains(t, stdErr, "success")
		require.Contains(t, stdErr, "foo")
		require.Contains(t, stdErr, "bar")
		require.NotContains(t, stdErr, "default")
	})

	t.Run("run list tasks", func(t *testing.T) {
		t.Parallel()
		gitRev, err := e2e.GetGitRevision()
		if err != nil {
			return
		}
		setVar := fmt.Sprintf("GIT_REVISION=%s", gitRev)

		stdOut, stdErr, err := e2e.UDS("run", "--list", setVar, "--file", "src/test/tasks/tasks.yaml")
		require.NoError(t, err, stdOut, stdErr)
		require.Contains(t, stdErr, "copy")
		require.Contains(t, stdErr, "This is a copy task")
		require.Contains(t, stdErr, "copy-exec")
		require.Contains(t, stdErr, "copy-verify")
	})

	t.Run("test call to zarf tools wait-for", func(t *testing.T) {
		t.Parallel()
		_, stdErr, err := e2e.UDS("run", "wait", "--file", "src/test/tasks/tasks.yaml")
		require.Error(t, err)
		require.Contains(t, stdErr, "Waiting for")
	})

	t.Run("test task to load env vars using the envPath key", func(t *testing.T) {
		t.Parallel()
		stdOut, stdErr, err := e2e.UDS("run", "env-from-file", "--file", "src/test/tasks/tasks.yaml")
		require.NoError(t, err, stdOut, stdErr)
		require.Contains(t, stdErr, e2e.Arch)
		require.Contains(t, stdErr, "not-a-secret")
		require.Contains(t, stdErr, "3000")
		require.Contains(t, stdErr, "$env/**/*var with#special%chars!")
		require.Contains(t, stdErr, "env var from calling task - not-a-secret")
		require.Contains(t, stdErr, "overwritten env var - 8080")
	})

<<<<<<< HEAD
	t.Run("test that variables of type file and setting dir from a variable are processed correctly", func(t *testing.T) {
		t.Parallel()
		stdOut, stdErr, err := e2e.UDS("run", "file-and-dir", "--file", "src/test/tasks/tasks.yaml")
		require.NoError(t, err, stdOut, stdErr)
		require.Contains(t, stdErr, "SECRET_KEY=not-a-secret")
=======
	t.Run("test that env vars get used for variables that do not have a default set", func(t *testing.T) {
		t.Parallel()
		os.Setenv("UDS_REPLACE_ME", "env-var")
		os.Setenv("UDS_NO_DEFAULT", "no-problem")
		stdOut, stdErr, err := e2e.UDS("run", "echo-env-var", "--file", "src/test/tasks/tasks.yaml")
		require.NoError(t, err, stdOut, stdErr)
		require.Contains(t, stdErr, "replaced")
		require.NotContains(t, stdErr, "env-var")
		require.Contains(t, stdErr, "no-problem")
>>>>>>> 3613924e
	})
}<|MERGE_RESOLUTION|>--- conflicted
+++ resolved
@@ -327,13 +327,13 @@
 		require.Contains(t, stdErr, "overwritten env var - 8080")
 	})
 
-<<<<<<< HEAD
 	t.Run("test that variables of type file and setting dir from a variable are processed correctly", func(t *testing.T) {
 		t.Parallel()
 		stdOut, stdErr, err := e2e.UDS("run", "file-and-dir", "--file", "src/test/tasks/tasks.yaml")
 		require.NoError(t, err, stdOut, stdErr)
 		require.Contains(t, stdErr, "SECRET_KEY=not-a-secret")
-=======
+	})
+
 	t.Run("test that env vars get used for variables that do not have a default set", func(t *testing.T) {
 		t.Parallel()
 		os.Setenv("UDS_REPLACE_ME", "env-var")
@@ -343,6 +343,5 @@
 		require.Contains(t, stdErr, "replaced")
 		require.NotContains(t, stdErr, "env-var")
 		require.Contains(t, stdErr, "no-problem")
->>>>>>> 3613924e
 	})
 }