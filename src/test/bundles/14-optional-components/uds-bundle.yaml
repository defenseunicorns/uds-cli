# Copyright 2024 Defense Unicorns
# SPDX-License-Identifier: AGPL-3.0-or-later OR LicenseRef-Defense-Unicorns-Commercial

kind: UDSBundle
metadata:
  name: optional-components
  description: test bundle with optional components in its pkgs
  version: 0.0.1

packages:
  - name: init
    repository: ghcr.io/zarf-dev/packages/init
    # renovate: datasource=github-tags depName=zarf-dev/zarf
<<<<<<< HEAD
    ref: v0.46.0
=======
    ref: v0.48.1
>>>>>>> e06e45a0

  # deploys prometheus as a required component and upload-image as an optional component (with noOptionalComponents key)
  - name: prometheus
    repository: localhost:888/prometheus
    ref: 0.0.1
    optionalComponents:
      - upload-image

  # deploys podinfo as an optional component
  - name: podinfo-nginx
    path: ../../packages/podinfo-nginx
    ref: 0.0.1
    optionalComponents:
      - nginx<|MERGE_RESOLUTION|>--- conflicted
+++ resolved
@@ -11,11 +11,7 @@
   - name: init
     repository: ghcr.io/zarf-dev/packages/init
     # renovate: datasource=github-tags depName=zarf-dev/zarf
-<<<<<<< HEAD
-    ref: v0.46.0
-=======
     ref: v0.48.1
->>>>>>> e06e45a0
 
   # deploys prometheus as a required component and upload-image as an optional component (with noOptionalComponents key)
   - name: prometheus
