--- conflicted
+++ resolved
@@ -63,15 +63,10 @@
 		return err
 	}
 
-<<<<<<< HEAD
 	err = runner.processIncludes(task, tasksFile, setVariables)
 	if err != nil {
 		return err
 	}
-=======
-	// todo: err check this fn
-	runner.processIncludes(task, tasksFile, setVariables)
->>>>>>> 2d2fdfd6
 
 	if err = runner.checkForTaskLoops(task, tasksFile, setVariables); err != nil {
 		return err
