// SPDX-License-Identifier: Apache-2.0
// SPDX-FileCopyrightText: 2023-Present The UDS Authors

// Package bundle contains functions for interacting with, managing and deploying UDS packages
package bundle

import (
	"context"
	"encoding/json"
	"fmt"
	"os"
	"path/filepath"
	"regexp"
	"strings"

	"github.com/AlecAivazis/survey/v2"
	"github.com/defenseunicorns/uds-cli/src/config"
	"github.com/defenseunicorns/uds-cli/src/pkg/sources"
	"github.com/defenseunicorns/uds-cli/src/types"
	zarfConfig "github.com/defenseunicorns/zarf/src/config"
	"github.com/defenseunicorns/zarf/src/pkg/message"
	"github.com/defenseunicorns/zarf/src/pkg/packager"
	"github.com/defenseunicorns/zarf/src/pkg/utils"
	zarfTypes "github.com/defenseunicorns/zarf/src/types"
	"github.com/pterm/pterm"
	"golang.org/x/exp/slices"
	"helm.sh/helm/v3/pkg/cli/values"
	"helm.sh/helm/v3/pkg/getter"
)

// ZarfOverrideMap is a map of Zarf packages -> components -> Helm charts -> values
type ZarfOverrideMap map[string]map[string]map[string]interface{}

// templatedVarRegex is the regex for templated variables
var templatedVarRegex = regexp.MustCompile(`\${([^}]+)}`)

// Deploy deploys a bundle
//
// : create a new provider
// : pull the bundle's metadata + sig
// : read the metadata into memory
// : validate the sig (if present)
// : loop through each package
// : : load the package into a fresh temp dir
// : : validate the sig (if present)
// : : deploy the package
func (b *Bundle) Deploy() error {
	ctx := context.TODO()

	pterm.Println()
	metadataSpinner := message.NewProgressSpinner("Loading bundle metadata")

	defer metadataSpinner.Stop()

	// Check that provided oci source path is valid, and update it if it's missing the full path
	source, err := CheckOCISourcePath(b.cfg.DeployOpts.Source)
	if err != nil {
		return err
	}
	b.cfg.DeployOpts.Source = source

	// validate config's arch against cluster
	err = ValidateArch(config.GetArch())
	if err != nil {
		return err
	}

	// create a new provider
	provider, err := NewBundleProvider(ctx, b.cfg.DeployOpts.Source, b.tmp)
	if err != nil {
		return err
	}

	// pull the bundle's metadata + sig
	loaded, err := provider.LoadBundleMetadata()
	if err != nil {
		return err
	}

	// validate the sig (if present)
	if err := ValidateBundleSignature(loaded[config.BundleYAML], loaded[config.BundleYAMLSignature], b.cfg.DeployOpts.PublicKeyPath); err != nil {
		return err
	}

	// read the bundle's metadata into memory
	// todo: we also read the SHAs from the uds-bundle.yaml here, should we refactor so that we use the bundle's root manifest?
	if err := utils.ReadYaml(loaded[config.BundleYAML], &b.bundle); err != nil {
		return err
	}

	metadataSpinner.Successf("Loaded bundle metadata")

	// confirm deploy
	if ok := b.confirmBundleDeploy(); !ok {
		return fmt.Errorf("bundle deployment cancelled")
	}

	// Check if --resume is set
	resume := b.cfg.DeployOpts.Resume

	// Maps name given to zarf package in the bundle to the actual name of the zarf package
	zarfPackageNameMap, err := provider.ZarfPackageNameMap()
	if err != nil {
		return err
	}

	// Check if --packages flag is set and zarf packages have been specified
	var packagesToDeploy []types.Package
	if len(b.cfg.DeployOpts.Packages) != 0 {
		userSpecifiedPackages := strings.Split(strings.ReplaceAll(b.cfg.DeployOpts.Packages[0], " ", ""), ",")

		for _, pkg := range b.bundle.Packages {
			if slices.Contains(userSpecifiedPackages, pkg.Name) {
				packagesToDeploy = append(packagesToDeploy, pkg)
			}
		}

		// Check if invalid packages were specified
		if len(userSpecifiedPackages) != len(packagesToDeploy) {
			return fmt.Errorf("invalid zarf packages specified by --packages")
		}
		return deployPackages(packagesToDeploy, resume, b, zarfPackageNameMap)
	}

	return deployPackages(b.bundle.Packages, resume, b, zarfPackageNameMap)
}

func deployPackages(packages []types.Package, resume bool, b *Bundle, zarfPackageNameMap map[string]string) error {
	// map of Zarf pkgs and their vars
	bundleExportedVars := make(map[string]map[string]string)

	var packagesToDeploy []types.Package

	if resume {
		deployedPackageNames := GetDeployedPackageNames()
		for _, pkg := range packages {
			if !slices.Contains(deployedPackageNames, pkg.Name) {
				packagesToDeploy = append(packagesToDeploy, pkg)
			}
		}
	} else {
		packagesToDeploy = packages
	}

	// deploy each package
	for _, pkg := range packagesToDeploy {
		sha := strings.Split(pkg.Ref, "@sha256:")[1] // using appended SHA from create!
		pkgTmp, err := utils.MakeTempDir(config.CommonOptions.TempDirectory)
		if err != nil {
			return err
		}
		defer os.RemoveAll(pkgTmp)

		publicKeyPath := filepath.Join(b.tmp, config.PublicKeyFile)
		if pkg.PublicKey != "" {
			if err := utils.WriteFile(publicKeyPath, []byte(pkg.PublicKey)); err != nil {
				return err
			}
			defer os.Remove(publicKeyPath)
		} else {
			publicKeyPath = ""
		}

		pkgVars := b.loadVariables(pkg, bundleExportedVars)

		opts := zarfTypes.ZarfPackageOptions{
			PackageSource:      pkgTmp,
			OptionalComponents: strings.Join(pkg.OptionalComponents, ","),
			PublicKeyPath:      publicKeyPath,
			SetVariables:       pkgVars,
		}

		valuesOverrides, err := b.loadChartOverrides(pkg, pkgVars)
		if err != nil {
			return err
		}

		zarfDeployOpts := zarfTypes.ZarfDeployOptions{
			ValuesOverridesMap: valuesOverrides,
			Timeout:            config.HelmTimeout,
		}

		pkgCfg := zarfTypes.PackagerConfig{
			PkgOpts:    opts,
			InitOpts:   config.DefaultZarfInitOptions,
			DeployOpts: zarfDeployOpts,
		}

		// Automatically confirm the package deployment
		zarfConfig.CommonOptions.Confirm = true

		source, err := sources.New(b.cfg.DeployOpts.Source, zarfPackageNameMap[pkg.Name], opts, sha)
		if err != nil {
			return err
		}

		pkgClient := packager.NewOrDie(&pkgCfg, packager.WithSource(source), packager.WithTemp(opts.PackageSource))
		if err != nil {
			return err
		}
		if err := pkgClient.Deploy(); err != nil {
			return err
		}

		// save exported vars
		pkgExportedVars := make(map[string]string)
		for _, exp := range pkg.Exports {
			pkgExportedVars[strings.ToUpper(exp.Name)] = pkgCfg.SetVariableMap[exp.Name].Value
		}
		bundleExportedVars[pkg.Name] = pkgExportedVars
	}
	return nil
}

// loadVariables loads and sets precedence for config-level and imported variables
func (b *Bundle) loadVariables(pkg types.Package, bundleExportedVars map[string]map[string]string) map[string]string {
	pkgVars := make(map[string]string)

	// load all exported variables
	for _, exportedVarMap := range bundleExportedVars {
		for varName, varValue := range exportedVarMap {
			pkgVars[strings.ToUpper(varName)] = varValue
		}
	}

	// Set variables in order or precendence (least specific to most specific)
	// imported vars
	for _, imp := range pkg.Imports {
		pkgVars[strings.ToUpper(imp.Name)] = bundleExportedVars[imp.Package][imp.Name]
	}
	// shared vars
	for name, val := range b.cfg.DeployOpts.SharedVariables {
		pkgVars[strings.ToUpper(name)] = fmt.Sprint(val)
	}
	// config vars
	for name, val := range b.cfg.DeployOpts.Variables[pkg.Name] {
		pkgVars[strings.ToUpper(name)] = fmt.Sprint(val)
	}
	// env vars (vars that start with UDS_)
	for _, envVar := range os.Environ() {
		if strings.HasPrefix(envVar, config.EnvVarPrefix) {
			parts := strings.Split(envVar, "=")
			pkgVars[strings.ToUpper(strings.TrimPrefix(parts[0], config.EnvVarPrefix))] = parts[1]
		}
	}
	// set vars (vars set with --set flag)
	for name, val := range b.cfg.DeployOpts.SetVariables {
		// Check if setting package specific variable (ex. packageName.variableName)
		splitName := strings.Split(name, string("."))
		if len(splitName) == 2 {
			packageName, variableName := splitName[0], splitName[1]
			if packageName == pkg.Name {
				pkgVars[strings.ToUpper(variableName)] = fmt.Sprint(val)
			}
		} else {
			pkgVars[strings.ToUpper(name)] = fmt.Sprint(val)
		}
	}
	return pkgVars
}

// confirmBundleDeploy prompts the user to confirm bundle creation
func (b *Bundle) confirmBundleDeploy() (confirm bool) {

	message.HeaderInfof("🎁 BUNDLE DEFINITION")
	utils.ColorPrintYAML(b.bundle, nil, false)

	message.HorizontalRule()

	// Display prompt if not auto-confirmed
	if config.CommonOptions.Confirm {
		return config.CommonOptions.Confirm
	}

	prompt := &survey.Confirm{
		Message: "Deploy this bundle?",
	}

	pterm.Println()

	if err := survey.AskOne(prompt, &confirm); err != nil || !confirm {
		return false
	}
	return true
}

// loadChartOverrides converts a helm path to a ValuesOverridesMap config for Zarf
func (b *Bundle) loadChartOverrides(pkg types.Package, pkgVars map[string]string) (ZarfOverrideMap, error) {

	// Create a nested map to hold the values
	overrideMap := make(map[string]map[string]*values.Options)

	// Loop through each package component's charts and process overrides
	for componentName, component := range pkg.Overrides {
		for chartName, chart := range component {
<<<<<<< HEAD
			err := b.processOverrideValues(&overrideMap, &chart.Values, componentName, chartName, pkgVars)
=======
			chartCopy := chart // Create a copy of the chart
			err := b.processOverrideValues(&overrideMap, &chartCopy.Values, componentName, chartName)
>>>>>>> 5568be04
			if err != nil {
				return nil, err
			}
			err = b.processOverrideVariables(&overrideMap, pkg.Name, &chartCopy.Variables, componentName, chartName)
			if err != nil {
				return nil, err
			}
		}
	}

	processed := make(ZarfOverrideMap)

	// Convert the options.Values map to the ZarfOverrideMap format
	for componentName, component := range overrideMap {
		// Create a map to hold all the charts in the component
		componentMap := make(map[string]map[string]interface{})

		// Loop through each chart in the component
		for chartName, chart := range component {
			//escape commas (with \\) in values so helm v3 can process them
			for i, value := range chart.Values {
				chart.Values[i] = strings.ReplaceAll(value, ",", "\\,")
			}
			// Merge the chart values with Helm
			data, err := chart.MergeValues(getter.Providers{})
			if err != nil {
				return nil, err
			}

			// Add the chart values to the component map
			componentMap[chartName] = data
		}

		// Add the component map to the processed map
		processed[componentName] = componentMap
	}

	return processed, nil
}

// processOverrideValues processes a bundles values overrides and adds them to the override map
func (b *Bundle) processOverrideValues(overrideMap *map[string]map[string]*values.Options, values *[]types.BundleChartValue, componentName string, chartName string, pkgVars map[string]string) error {
	for _, v := range *values {
		// Add the override to the map, or return an error if the path is invalid
		if err := addOverrideValue(*overrideMap, componentName, chartName, v.Path, v.Value, pkgVars); err != nil {
			return err
		}
	}
	return nil
}

// processOverrideVariables processes bundle variables overrides and adds them to the override map
func (b *Bundle) processOverrideVariables(overrideMap *map[string]map[string]*values.Options, pkgName string, variables *[]types.BundleChartVariable, componentName string, chartName string) error {
	for _, v := range *variables {
		var overrideVal interface{}
		// Ensuring variable name is upper case since comparisons are being done against upper case env and config variables
		v.Name = strings.ToUpper(v.Name)
		// check for override in env vars
		if envVarOverride, exists := os.LookupEnv(strings.ToUpper(config.EnvVarPrefix + v.Name)); exists {
			if err := addOverrideValue(*overrideMap, componentName, chartName, v.Path, envVarOverride, nil); err != nil {
				return err
			}
			continue
		}
		// check for override in config
		configFileOverride, existsInConfig := b.cfg.DeployOpts.Variables[pkgName][v.Name]
		sharedConfigOverride, existsInSharedConfig := b.cfg.DeployOpts.SharedVariables[v.Name]
		if v.Default == nil && !existsInConfig && !existsInSharedConfig {
			// no default and not in config, use values from underlying chart
			continue
		} else if existsInConfig {
			// if set in config
			overrideVal = configFileOverride
		} else if existsInSharedConfig {
			// if set in shared config
			overrideVal = sharedConfigOverride
		} else {
			// use default v if no config v is set
			overrideVal = v.Default
		}

		// Add the override to the map, or return an error if the path is invalid
		if err := addOverrideValue(*overrideMap, componentName, chartName, v.Path, overrideVal, nil); err != nil {
			return err
		}

	}
	return nil
}

// addOverrideValue adds a value to a ZarfOverrideMap
func addOverrideValue(overrides map[string]map[string]*values.Options, component string, chart string, valuePath string, value interface{}, pkgVars map[string]string) error {
	// Create the component map if it doesn't exist
	if _, ok := overrides[component]; !ok {
		overrides[component] = make(map[string]*values.Options)
	}

	// Create the chart map if it doesn't exist
	if _, ok := overrides[component][chart]; !ok {
		overrides[component][chart] = &values.Options{}
	}

	// Add the value to the chart map
	switch v := value.(type) {
	case []interface{}:
		// handle list of objects by parsing them as json and appending to Options.JSONValues
		jsonStrs := make([]string, len(v))
		// concat json strings representing items in the list
		for i, val := range v {
			j, err := json.Marshal(val)
			if err != nil {
				return err
			}
			jsonStrs[i] = string(j)
		}
		// use JSONValues because we can easily marshal the YAML to JSON and Helm understands it
		jsonVals := fmt.Sprintf("%s=[%s]", valuePath, strings.Join(jsonStrs, ","))
		if pkgVars != nil {
			jsonVals = setTemplatedVariables(jsonVals, pkgVars)
		}
		overrides[component][chart].JSONValues = append(overrides[component][chart].JSONValues, jsonVals)
	case map[string]interface{}:
		// handle objects by parsing them as json and appending to Options.JSONValues
		j, err := json.Marshal(v)
		if err != nil {
			return err
		}
		// use JSONValues because we can easily marshal the YAML to JSON and Helm understands it
		val := fmt.Sprintf("%s=%s", valuePath, j)
		if pkgVars != nil {
			val = setTemplatedVariables(val, pkgVars)
		}
		overrides[component][chart].JSONValues = append(overrides[component][chart].JSONValues, val)
	default:
		// Check for any templated variables if pkgVars set
		if pkgVars != nil {
			templatedVariable := fmt.Sprintf("%v", v)
			value = setTemplatedVariables(templatedVariable, pkgVars)
		}
		// handle default case of simple values like strings and numbers
		helmVal := fmt.Sprintf("%s=%v", valuePath, value)
		overrides[component][chart].Values = append(overrides[component][chart].Values, helmVal)
	}
	return nil
}

// setTemplatedVariables sets the value for the templated variables
func setTemplatedVariables(templatedVariables string, pkgVars map[string]string) string {
	// Use ReplaceAllStringFunc to handle all occurrences of templated variables
	replacedValue := templatedVarRegex.ReplaceAllStringFunc(templatedVariables, func(match string) string {
		// returns slice with the templated variable and the variable name
		variableName := templatedVarRegex.FindStringSubmatch(match)[1]
		// If we have a templated variable, get the value from pkgVars
		if varValue, ok := pkgVars[variableName]; ok {
			return varValue
		}
		return fmt.Sprintf("${%s_not_found}", variableName)
	})
	return replacedValue
}<|MERGE_RESOLUTION|>--- conflicted
+++ resolved
@@ -293,12 +293,8 @@
 	// Loop through each package component's charts and process overrides
 	for componentName, component := range pkg.Overrides {
 		for chartName, chart := range component {
-<<<<<<< HEAD
-			err := b.processOverrideValues(&overrideMap, &chart.Values, componentName, chartName, pkgVars)
-=======
 			chartCopy := chart // Create a copy of the chart
-			err := b.processOverrideValues(&overrideMap, &chartCopy.Values, componentName, chartName)
->>>>>>> 5568be04
+			err := b.processOverrideValues(&overrideMap, &chartCopy.Values, componentName, chartName, pkgVars)
 			if err != nil {
 				return nil, err
 			}
