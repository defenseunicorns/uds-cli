// SPDX-License-Identifier: Apache-2.0
// SPDX-FileCopyrightText: 2023-Present The UDS Authors

// Package bundle contains functions for interacting with, managing and deploying UDS packages
package bundle

import (
	"encoding/json"
	"fmt"
	"os"
	"path/filepath"
	"regexp"
	"strings"

	"github.com/AlecAivazis/survey/v2"
	"github.com/defenseunicorns/uds-cli/src/config"
	"github.com/defenseunicorns/uds-cli/src/pkg/bundle/tui/deploy"
	"github.com/defenseunicorns/uds-cli/src/pkg/sources"
	"github.com/defenseunicorns/uds-cli/src/types"
	zarfConfig "github.com/defenseunicorns/zarf/src/config"
	"github.com/defenseunicorns/zarf/src/pkg/message"
	"github.com/defenseunicorns/zarf/src/pkg/packager"
	"github.com/defenseunicorns/zarf/src/pkg/utils"
	"github.com/defenseunicorns/zarf/src/pkg/utils/helpers"
	zarfTypes "github.com/defenseunicorns/zarf/src/types"
	goyaml "github.com/goccy/go-yaml"
	"golang.org/x/exp/slices"
	"helm.sh/helm/v3/pkg/cli/values"
	"helm.sh/helm/v3/pkg/getter"
)

// ZarfOverrideMap is a map of Zarf packages -> components -> Helm charts -> values
type ZarfOverrideMap map[string]map[string]map[string]interface{}

// templatedVarRegex is the regex for templated variables
var templatedVarRegex = regexp.MustCompile(`\${([^}]+)}`)

// Deploy deploys a bundle
func (b *Bundle) Deploy() error {
<<<<<<< HEAD

	pterm.Println()
	metadataSpinner := message.NewProgressSpinner("Loading bundle metadata")

	defer metadataSpinner.Stop()

	// Check that provided oci source path is valid, and update it if it's missing the full path
	source, err := CheckOCISourcePath(b.cfg.DeployOpts.Source)
	if err != nil {
		return err
	}
	b.cfg.DeployOpts.Source = source

	// validate config's arch against cluster
	err = ValidateArch(config.GetArch())
	if err != nil {
		return err
	}

	// create a new provider
	provider, err := NewBundleProvider(b.cfg.DeployOpts.Source, b.tmp)
	if err != nil {
		return err
	}

	// pull the bundle's metadata + sig
	loaded, err := provider.LoadBundleMetadata()
	if err != nil {
		return err
	}

	// validate the sig (if present)
	if err := ValidateBundleSignature(loaded[config.BundleYAML], loaded[config.BundleYAMLSignature], b.cfg.DeployOpts.PublicKeyPath); err != nil {
		return err
	}

	// read the bundle's metadata into memory
	// todo: we also read the SHAs from the uds-bundle.yaml here, should we refactor so that we use the bundle's root manifest?
	if err := utils.ReadYaml(loaded[config.BundleYAML], &b.Bundle); err != nil {
		return err
	}

	metadataSpinner.Successf("Loaded bundle metadata")

	// confirm deploy
	if ok := b.confirmBundleDeploy(); !ok {
		return fmt.Errorf("bundle deployment cancelled")
	}

	// Check if --resume is set
=======
>>>>>>> 54499a70
	resume := b.cfg.DeployOpts.Resume

	// Check if --packages flag is set and zarf packages have been specified
	var packagesToDeploy []types.Package
	if len(b.cfg.DeployOpts.Packages) != 0 {
		userSpecifiedPackages := strings.Split(strings.ReplaceAll(b.cfg.DeployOpts.Packages[0], " ", ""), ",")

		for _, pkg := range b.Bundle.Packages {
			if slices.Contains(userSpecifiedPackages, pkg.Name) {
				packagesToDeploy = append(packagesToDeploy, pkg)
			}
		}

		// Check if invalid packages were specified
		if len(userSpecifiedPackages) != len(packagesToDeploy) {
			return fmt.Errorf("invalid zarf packages specified by --packages")
		}
		return deployPackages(packagesToDeploy, resume, b)
	}

<<<<<<< HEAD
	return deployPackages(b.Bundle.Packages, resume, b, zarfPackageNameMap)
=======
	return deployPackages(b.bundle.Packages, resume, b)
>>>>>>> 54499a70
}

func deployPackages(packages []types.Package, resume bool, b *Bundle) error {
	// map of Zarf pkgs and their vars
	bundleExportedVars := make(map[string]map[string]string)

	var packagesToDeploy []types.Package

	if resume {
		deployedPackageNames := GetDeployedPackageNames()
		for _, pkg := range packages {
			if !slices.Contains(deployedPackageNames, pkg.Name) {
				packagesToDeploy = append(packagesToDeploy, pkg)
			}
		}
	} else {
		packagesToDeploy = packages
	}

	// let TUI know how many packages are being deployed
	deploy.Program.Send(fmt.Sprintf("totalPackages:%d", len(packagesToDeploy)))

	// deploy each package
	for i, pkg := range packagesToDeploy {
		sha := strings.Split(pkg.Ref, "@sha256:")[1] // using appended SHA from create!
		pkgTmp, err := utils.MakeTempDir(config.CommonOptions.TempDirectory)
		if err != nil {
			return err
		}
		defer os.RemoveAll(pkgTmp)

		publicKeyPath := filepath.Join(b.tmp, config.PublicKeyFile)
		if pkg.PublicKey != "" {
			if err := os.WriteFile(publicKeyPath, []byte(pkg.PublicKey), helpers.ReadWriteUser); err != nil {
				return err
			}
			defer os.Remove(publicKeyPath)
		} else {
			publicKeyPath = ""
		}

		pkgVars := b.loadVariables(pkg, bundleExportedVars)

		opts := zarfTypes.ZarfPackageOptions{
			PackageSource:      pkgTmp,
			OptionalComponents: strings.Join(pkg.OptionalComponents, ","),
			PublicKeyPath:      publicKeyPath,
			SetVariables:       pkgVars,
			Retries:            b.cfg.DeployOpts.Retries,
		}

		valuesOverrides, err := b.loadChartOverrides(pkg, pkgVars)
		if err != nil {
			return err
		}

		zarfDeployOpts := zarfTypes.ZarfDeployOptions{
			ValuesOverridesMap: valuesOverrides,
			Timeout:            config.HelmTimeout,
		}

		pkgCfg := zarfTypes.PackagerConfig{
			PkgOpts:    opts,
			InitOpts:   config.DefaultZarfInitOptions,
			DeployOpts: zarfDeployOpts,
		}

		// Automatically confirm the package deployment
		zarfConfig.CommonOptions.Confirm = true

		source, err := sources.New(b.cfg.DeployOpts.Source, b.cfg.DeployOpts.ZarfPackageNameMap[pkg.Name], opts, sha)
		if err != nil {
			return err
		}

		pkgClient := packager.NewOrDie(&pkgCfg, packager.WithSource(source), packager.WithTemp(opts.PackageSource))
		if err != nil {
			return err
		}

		deploy.Program.Send(fmt.Sprintf("newPackage:%s:%d", pkg.Name, i))

		if err := pkgClient.Deploy(); err != nil {
			return err
		}

		deploy.Program.Send(fmt.Sprintf("complete:%d", i))

		// save exported vars
		pkgExportedVars := make(map[string]string)
		for _, exp := range pkg.Exports {
			// ensure if variable exists in package
			if _, ok := pkgCfg.SetVariableMap[exp.Name]; !ok {
				return fmt.Errorf("cannot export variable %s because it does not exist in package %s", exp.Name, pkg.Name)
			}
			pkgExportedVars[strings.ToUpper(exp.Name)] = pkgCfg.SetVariableMap[exp.Name].Value
		}
		bundleExportedVars[pkg.Name] = pkgExportedVars
	}
	return nil
}

// loadVariables loads and sets precedence for config-level and imported variables
func (b *Bundle) loadVariables(pkg types.Package, bundleExportedVars map[string]map[string]string) map[string]string {
	pkgVars := make(map[string]string)

	// load all exported variables
	for _, exportedVarMap := range bundleExportedVars {
		for varName, varValue := range exportedVarMap {
			pkgVars[strings.ToUpper(varName)] = varValue
		}
	}

	// Set variables in order or precedence (least specific to most specific)
	// imported vars
	for _, imp := range pkg.Imports {
		pkgVars[strings.ToUpper(imp.Name)] = bundleExportedVars[imp.Package][imp.Name]
	}
	// shared vars
	for name, val := range b.cfg.DeployOpts.SharedVariables {
		pkgVars[strings.ToUpper(name)] = fmt.Sprint(val)
	}
	// config vars
	for name, val := range b.cfg.DeployOpts.Variables[pkg.Name] {
		pkgVars[strings.ToUpper(name)] = fmt.Sprint(val)
	}
	// env vars (vars that start with UDS_)
	for _, envVar := range os.Environ() {
		if strings.HasPrefix(envVar, config.EnvVarPrefix) {
			parts := strings.Split(envVar, "=")
			pkgVars[strings.ToUpper(strings.TrimPrefix(parts[0], config.EnvVarPrefix))] = parts[1]
		}
	}
	// set vars (vars set with --set flag)
	for name, val := range b.cfg.DeployOpts.SetVariables {
		// Check if setting package specific variable (ex. packageName.variableName)
		splitName := strings.Split(name, string("."))
		if len(splitName) == 2 {
			packageName, variableName := splitName[0], splitName[1]
			if packageName == pkg.Name {
				pkgVars[strings.ToUpper(variableName)] = fmt.Sprint(val)
			}
		} else {
			pkgVars[strings.ToUpper(name)] = fmt.Sprint(val)
		}
	}
	return pkgVars
}

// ConfirmBundleDeploy uses Zarf's pterm logging to prompt the user to confirm bundle creation
func (b *Bundle) ConfirmBundleDeploy() (confirm bool) {

	message.HeaderInfof("🎁 BUNDLE DEFINITION")
	utils.ColorPrintYAML(b.Bundle, nil, false)

	message.HorizontalRule()

	// Display prompt if not auto-confirmed
	if config.CommonOptions.Confirm {
		return config.CommonOptions.Confirm
	}

	prompt := &survey.Confirm{
		Message: "Deploy this bundle?",
	}

	if err := survey.AskOne(prompt, &confirm); err != nil || !confirm {
		return false
	}
	return true
}

// loadChartOverrides converts a helm path to a ValuesOverridesMap config for Zarf
func (b *Bundle) loadChartOverrides(pkg types.Package, pkgVars map[string]string) (ZarfOverrideMap, error) {

	// Create a nested map to hold the values
	overrideMap := make(map[string]map[string]*values.Options)

	// Loop through each package component's charts and process overrides
	for componentName, component := range pkg.Overrides {
		for chartName, chart := range component {
			chartCopy := chart // Create a copy of the chart
			err := b.processOverrideValues(&overrideMap, &chartCopy.Values, componentName, chartName, pkgVars)
			if err != nil {
				return nil, err
			}
			err = b.processOverrideVariables(&overrideMap, pkg.Name, &chartCopy.Variables, componentName, chartName)
			if err != nil {
				return nil, err
			}
		}
	}

	processed := make(ZarfOverrideMap)

	// Convert the options.Values map to the ZarfOverrideMap format
	for componentName, component := range overrideMap {
		// Create a map to hold all the charts in the component
		componentMap := make(map[string]map[string]interface{})

		// Loop through each chart in the component
		for chartName, chart := range component {
			//escape commas (with \\) in values so helm v3 can process them
			for i, value := range chart.Values {
				chart.Values[i] = strings.ReplaceAll(value, ",", "\\,")
			}
			// Merge the chart values with Helm
			data, err := chart.MergeValues(getter.Providers{})
			if err != nil {
				return nil, err
			}

			// Add the chart values to the component map
			componentMap[chartName] = data
		}

		// Add the component map to the processed map
		processed[componentName] = componentMap
	}

	return processed, nil
}

// PreDeployValidation validates the bundle before deployment
func (b *Bundle) PreDeployValidation() (string, string, string, error) {

	// Check that provided oci source path is valid, and update it if it's missing the full path
	source, err := CheckOCISourcePath(b.cfg.DeployOpts.Source)
	if err != nil {
		return "", "", "", err
	}
	b.cfg.DeployOpts.Source = source

	// validate config's arch against cluster
	err = ValidateArch(config.GetArch())
	if err != nil {
		return "", "", "", err
	}

	// create a new provider
	provider, err := NewBundleProvider(b.cfg.DeployOpts.Source, b.tmp)
	if err != nil {
		return "", "", "", err
	}

	// pull the bundle's metadata + sig
	loaded, err := provider.LoadBundleMetadata()
	if err != nil {
		return "", "", "", err
	}

	// validate the sig (if present)
	if err := ValidateBundleSignature(loaded[config.BundleYAML], loaded[config.BundleYAMLSignature], b.cfg.DeployOpts.PublicKeyPath); err != nil {
		return "", "", "", err
	}

	// read in file at config.BundleYAML
	message.Debugf("Reading YAML at %s", loaded[config.BundleYAML])
	bundleYAML, err := os.ReadFile(loaded[config.BundleYAML])
	if err != nil {
		return "", "", "", err
	}

	// todo: we also read the SHAs from the uds-bundle.yaml here, should we refactor so that we use the bundle's root manifest?
	if err := goyaml.Unmarshal(bundleYAML, &b.bundle); err != nil {
		return "", "", "", err
	}

	// Maps name given to zarf package in the bundle to the actual name of the zarf package
	zarfPackageNameMap, err := provider.ZarfPackageNameMap()
	if err != nil {
		return "", "", "", err
	}
	b.cfg.DeployOpts.ZarfPackageNameMap = zarfPackageNameMap
	bundleName := b.bundle.Metadata.Name
	return bundleName, string(bundleYAML), source, err
}

// processOverrideValues processes a bundles values overrides and adds them to the override map
func (b *Bundle) processOverrideValues(overrideMap *map[string]map[string]*values.Options, values *[]types.BundleChartValue, componentName string, chartName string, pkgVars map[string]string) error {
	for _, v := range *values {
		// Add the override to the map, or return an error if the path is invalid
		if err := addOverrideValue(*overrideMap, componentName, chartName, v.Path, v.Value, pkgVars); err != nil {
			return err
		}
	}
	return nil
}

// processOverrideVariables processes bundle variables overrides and adds them to the override map
func (b *Bundle) processOverrideVariables(overrideMap *map[string]map[string]*values.Options, pkgName string, variables *[]types.BundleChartVariable, componentName string, chartName string) error {
	for _, v := range *variables {
		var overrideVal interface{}
		// Ensuring variable name is upper case since comparisons are being done against upper case env and config variables
		v.Name = strings.ToUpper(v.Name)

		// check for override in --set vars
		for k, val := range b.cfg.DeployOpts.SetVariables {
			if strings.Contains(k, ".") {
				// check for <pkg>.<var> syntax was used in --set and use uppercase for a non-case-sensitive comparison
				setVal := strings.Split(k, ".")
				if setVal[0] == pkgName && strings.ToUpper(setVal[1]) == v.Name {
					overrideVal = val
				}
			} else if strings.ToUpper(k) == v.Name {
				overrideVal = val
			}
		}

		// check for override in env vars if not in --set
		if envVarOverride, exists := os.LookupEnv(strings.ToUpper(config.EnvVarPrefix + v.Name)); overrideVal == nil && exists {
			overrideVal = envVarOverride
		}

		// if not in --set or an env var, use the following precedence: configFile, sharedConfig, default
		if overrideVal == nil {
			if configFileOverride, existsInConfig := b.cfg.DeployOpts.Variables[pkgName][v.Name]; existsInConfig {
				overrideVal = configFileOverride
			} else if sharedConfigOverride, existsInSharedConfig := b.cfg.DeployOpts.SharedVariables[v.Name]; existsInSharedConfig {
				overrideVal = sharedConfigOverride
			} else if v.Default != nil {
				overrideVal = v.Default
			} else {
				continue
			}
		}

		// Add the override to the map, or return an error if the path is invalid
		if err := addOverrideValue(*overrideMap, componentName, chartName, v.Path, overrideVal, nil); err != nil {
			return err
		}

	}
	return nil
}

// addOverrideValue adds a value to a ZarfOverrideMap
func addOverrideValue(overrides map[string]map[string]*values.Options, component string, chart string, valuePath string, value interface{}, pkgVars map[string]string) error {
	// Create the component map if it doesn't exist
	if _, ok := overrides[component]; !ok {
		overrides[component] = make(map[string]*values.Options)
	}

	// Create the chart map if it doesn't exist
	if _, ok := overrides[component][chart]; !ok {
		overrides[component][chart] = &values.Options{}
	}

	// Add the value to the chart map
	switch v := value.(type) {
	case []interface{}:
		// handle list of objects by parsing them as json and appending to Options.JSONValues
		jsonStrs := make([]string, len(v))
		// concat json strings representing items in the list
		for i, val := range v {
			j, err := json.Marshal(val)
			if err != nil {
				return err
			}
			jsonStrs[i] = string(j)
		}
		// use JSONValues because we can easily marshal the YAML to JSON and Helm understands it
		jsonVals := fmt.Sprintf("%s=[%s]", valuePath, strings.Join(jsonStrs, ","))
		if pkgVars != nil {
			jsonVals = setTemplatedVariables(jsonVals, pkgVars)
		}
		overrides[component][chart].JSONValues = append(overrides[component][chart].JSONValues, jsonVals)
	case map[string]interface{}:
		// handle objects by parsing them as json and appending to Options.JSONValues
		j, err := json.Marshal(v)
		if err != nil {
			return err
		}
		// use JSONValues because we can easily marshal the YAML to JSON and Helm understands it
		val := fmt.Sprintf("%s=%s", valuePath, j)
		if pkgVars != nil {
			val = setTemplatedVariables(val, pkgVars)
		}
		overrides[component][chart].JSONValues = append(overrides[component][chart].JSONValues, val)
	default:
		// Check for any templated variables if pkgVars set
		if pkgVars != nil {
			templatedVariable := fmt.Sprintf("%v", v)
			value = setTemplatedVariables(templatedVariable, pkgVars)
		}
		// handle default case of simple values like strings and numbers
		helmVal := fmt.Sprintf("%s=%v", valuePath, value)
		overrides[component][chart].Values = append(overrides[component][chart].Values, helmVal)
	}
	return nil
}

// setTemplatedVariables sets the value for the templated variables
func setTemplatedVariables(templatedVariables string, pkgVars map[string]string) string {
	// Use ReplaceAllStringFunc to handle all occurrences of templated variables
	replacedValue := templatedVarRegex.ReplaceAllStringFunc(templatedVariables, func(match string) string {
		// returns slice with the templated variable and the variable name
		variableName := templatedVarRegex.FindStringSubmatch(match)[1]
		// If we have a templated variable, get the value from pkgVars
		if varValue, ok := pkgVars[variableName]; ok {
			return varValue
		}
		return fmt.Sprintf("${%s_not_found}", variableName)
	})
	return replacedValue
}<|MERGE_RESOLUTION|>--- conflicted
+++ resolved
@@ -37,59 +37,6 @@
 
 // Deploy deploys a bundle
 func (b *Bundle) Deploy() error {
-<<<<<<< HEAD
-
-	pterm.Println()
-	metadataSpinner := message.NewProgressSpinner("Loading bundle metadata")
-
-	defer metadataSpinner.Stop()
-
-	// Check that provided oci source path is valid, and update it if it's missing the full path
-	source, err := CheckOCISourcePath(b.cfg.DeployOpts.Source)
-	if err != nil {
-		return err
-	}
-	b.cfg.DeployOpts.Source = source
-
-	// validate config's arch against cluster
-	err = ValidateArch(config.GetArch())
-	if err != nil {
-		return err
-	}
-
-	// create a new provider
-	provider, err := NewBundleProvider(b.cfg.DeployOpts.Source, b.tmp)
-	if err != nil {
-		return err
-	}
-
-	// pull the bundle's metadata + sig
-	loaded, err := provider.LoadBundleMetadata()
-	if err != nil {
-		return err
-	}
-
-	// validate the sig (if present)
-	if err := ValidateBundleSignature(loaded[config.BundleYAML], loaded[config.BundleYAMLSignature], b.cfg.DeployOpts.PublicKeyPath); err != nil {
-		return err
-	}
-
-	// read the bundle's metadata into memory
-	// todo: we also read the SHAs from the uds-bundle.yaml here, should we refactor so that we use the bundle's root manifest?
-	if err := utils.ReadYaml(loaded[config.BundleYAML], &b.Bundle); err != nil {
-		return err
-	}
-
-	metadataSpinner.Successf("Loaded bundle metadata")
-
-	// confirm deploy
-	if ok := b.confirmBundleDeploy(); !ok {
-		return fmt.Errorf("bundle deployment cancelled")
-	}
-
-	// Check if --resume is set
-=======
->>>>>>> 54499a70
 	resume := b.cfg.DeployOpts.Resume
 
 	// Check if --packages flag is set and zarf packages have been specified
@@ -110,11 +57,7 @@
 		return deployPackages(packagesToDeploy, resume, b)
 	}
 
-<<<<<<< HEAD
-	return deployPackages(b.Bundle.Packages, resume, b, zarfPackageNameMap)
-=======
-	return deployPackages(b.bundle.Packages, resume, b)
->>>>>>> 54499a70
+	return deployPackages(b.Bundle.Packages, resume, b)
 }
 
 func deployPackages(packages []types.Package, resume bool, b *Bundle) error {
@@ -379,7 +322,7 @@
 	}
 
 	// todo: we also read the SHAs from the uds-bundle.yaml here, should we refactor so that we use the bundle's root manifest?
-	if err := goyaml.Unmarshal(bundleYAML, &b.bundle); err != nil {
+	if err := goyaml.Unmarshal(bundleYAML, &b.Bundle); err != nil {
 		return "", "", "", err
 	}
 
@@ -389,7 +332,7 @@
 		return "", "", "", err
 	}
 	b.cfg.DeployOpts.ZarfPackageNameMap = zarfPackageNameMap
-	bundleName := b.bundle.Metadata.Name
+	bundleName := b.Bundle.Metadata.Name
 	return bundleName, string(bundleYAML), source, err
 }
 
