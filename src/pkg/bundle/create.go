// Copyright 2024 Defense Unicorns
// SPDX-License-Identifier: AGPL-3.0-or-later OR LicenseRef-Defense-Unicorns-Commercial

// Package bundle contains functions for interacting with, managing and deploying UDS packages
package bundle

import (
	"fmt"
	"path/filepath"

	"github.com/AlecAivazis/survey/v2"
	"github.com/defenseunicorns/uds-cli/src/config"
	"github.com/defenseunicorns/uds-cli/src/pkg/bundler"
	"github.com/defenseunicorns/uds-cli/src/pkg/tfparser"
	"github.com/defenseunicorns/uds-cli/src/pkg/utils"
	"github.com/defenseunicorns/uds-cli/src/types"
	"github.com/pterm/pterm"
	zarfConfig "github.com/zarf-dev/zarf/src/config"
	"github.com/zarf-dev/zarf/src/pkg/interactive"
	"github.com/zarf-dev/zarf/src/pkg/message"
	zarfUtils "github.com/zarf-dev/zarf/src/pkg/utils"
	"helm.sh/helm/v3/pkg/chartutil"
)

// Create creates a bundle
func (b *Bundle) Create() error {
	// populate the b.bundle struct with information on the packages we are creating
	if b.cfg.TofuOpts.IsTofu {
		// read the .tf data to determine which resources (packages) we are creating
		// TODO: @JEPRRY consider making a helper function for this
		tfConfig, err := tfparser.ParseFile(b.cfg.CreateOpts.BundleFile)
		if err != nil {
			return err
		}

		b.bundle.Kind = "UDSBundle"
		b.bundle.Metadata = types.UDSMetadata{
			Name:         tfConfig.Metadata.Name,
			Version:      tfConfig.Metadata.Version,
			Architecture: *tfConfig.Metadata.Architecture,
			Description:  *tfConfig.Metadata.Description,
		}

		// Parse each tfparser.Packages resource and convert it to types.Package type
		for _, pkg := range tfConfig.Packages {
			newPackage := types.Package{
				Name:       pkg.Name,
				Repository: pkg.Repository,
<<<<<<< HEAD
				Ref:        pkg.Ref,
=======
				Ref:        pkg.Version,
				Path:       pkg.Path,
>>>>>>> 6e0bf37e
			}
			b.bundle.Packages = append(b.bundle.Packages, newPackage)
		}
	} else {
		// read the bundle's metadata into memory
		if err := utils.ReadYAMLStrict(filepath.Join(b.cfg.CreateOpts.SourceDirectory, b.cfg.CreateOpts.BundleFile), &b.bundle); err != nil {
			return err
		}
	}

	// set the bundle's name and version if provided via flag
	if b.cfg.CreateOpts.Name != "" {
		b.bundle.Metadata.Name = b.cfg.CreateOpts.Name
	}
	if b.cfg.CreateOpts.Version != "" {
		b.bundle.Metadata.Version = b.cfg.CreateOpts.Version
	}

	// TODO: @JPERRY this valuesFile block has not been modified to work with tofu based bundles yet
	// Populate values from valuesFiles if provided
	if err := b.processValuesFiles(); err != nil {
		return err
	}

	// confirm creation
	if ok := b.confirmBundleCreation(); !ok {
		return fmt.Errorf("bundle creation cancelled")
	}

	// make the bundle's build information
	if err := b.CalculateBuildInfo(); err != nil {
		return err
	}

	// populate Zarf config
	zarfConfig.CommonOptions.Insecure = config.CommonOptions.Insecure

	validateSpinner := message.NewProgressSpinner("Validating bundle")

	defer validateSpinner.Stop()

	// validate bundle / verify access to all repositories
	if err := b.ValidateBundleResources(validateSpinner); err != nil {
		return err
	}

	validateSpinner.Successf("Bundle Validated")
	pterm.Print()

	// TODO: @JPERRY This signingkey block has not been modified to work with tofu based bundles yet
	// sign the bundle if a signing key was provided
	if b.cfg.CreateOpts.SigningKeyPath != "" {
		// write the bundle to disk so we can sign it
		bundlePath := filepath.Join(b.tmp, config.BundleYAML)
		if err := zarfUtils.WriteYaml(bundlePath, &b.bundle, 0600); err != nil {
			return err
		}

		getSigCreatePassword := func(_ bool) ([]byte, error) {
			if b.cfg.CreateOpts.SigningKeyPassword != "" {
				return []byte(b.cfg.CreateOpts.SigningKeyPassword), nil
			}
			return interactive.PromptSigPassword()
		}
		// sign the bundle
		signaturePath := filepath.Join(b.tmp, config.BundleYAMLSignature)
		_, err := zarfUtils.CosignSignBlob(bundlePath, signaturePath, b.cfg.CreateOpts.SigningKeyPath, getSigCreatePassword)
		if err != nil {
			return err
		}
	}

	// TODO: @JPERRY this dev deploy block has not been validated to work with tofu based bundles yet
	// for dev mode update package ref for local bundles, refs for remote bundles updated on deploy
	if config.Dev && len(b.cfg.DevDeployOpts.Ref) != 0 {
		for i, pkg := range b.bundle.Packages {
			pkg, _ = b.setPackageRef(pkg)
			b.bundle.Packages[i] = pkg
		}
	}

	opts := bundler.Options{
		Bundle:    &b.bundle,
		Output:    b.cfg.CreateOpts.Output,
		TmpDstDir: b.tmp,
		SourceDir: b.cfg.CreateOpts.SourceDirectory,
		IsTofu:    b.cfg.TofuOpts.IsTofu,
	}
	bundlerClient := bundler.NewBundler(&opts)

	return bundlerClient.Create()
}

// confirmBundleCreation prompts the user to confirm bundle creation
func (b *Bundle) confirmBundleCreation() (confirm bool) {
	message.HeaderInfof("🎁 BUNDLE DEFINITION")
	if err := zarfUtils.ColorPrintYAML(b.bundle, nil, false); err != nil {
		message.WarnErr(err, "unable to print yaml")
	}

	message.HorizontalRule()
	pterm.Println()

	// Display prompt if not auto-confirmed
	if config.CommonOptions.Confirm {
		return config.CommonOptions.Confirm
	}

	prompt := &survey.Confirm{
		Message: "Create this bundle?",
	}

	if err := survey.AskOne(prompt, &confirm); err != nil || !confirm {
		// User aborted or declined, cancel the action
		return false
	}
	return true
}

// processValuesFiles reads values from valuesFiles and updates the bundle with the override values
func (b *Bundle) processValuesFiles() error {
	// Populate values from valuesFiles if provided
	for i, pkg := range b.bundle.Packages {
		for componentName, overrides := range pkg.Overrides {
			for chartName, bundleChartOverrides := range overrides {
				valuesFilesToMerge := make([][]types.BundleChartValue, 0)
				// Iterate over valuesFiles in reverse order to ensure subsequent value files takes precedence over previous ones
				for _, valuesFile := range bundleChartOverrides.ValuesFiles {
					// Check relative vs absolute path
					fileName := filepath.Join(b.cfg.CreateOpts.SourceDirectory, valuesFile)
					if filepath.IsAbs(valuesFile) {
						fileName = valuesFile
					}
					// read values from valuesFile
					values, err := chartutil.ReadValuesFile(fileName)
					if err != nil {
						return err
					}
					if len(values) > 0 {
						// populate BundleChartValue slice to use for merging existing values
						valuesFileValues := make([]types.BundleChartValue, 0, len(values))
						for key, value := range values {
							valuesFileValues = append(valuesFileValues, types.BundleChartValue{Path: key, Value: value})
						}
						valuesFilesToMerge = append(valuesFilesToMerge, valuesFileValues)
					}
				}
				override := b.bundle.Packages[i].Overrides[componentName][chartName]
				// add override values to the end of the list of values to merge since we want them to take precedence
				valuesFilesToMerge = append(valuesFilesToMerge, override.Values)
				override.Values = mergeBundleChartValues(valuesFilesToMerge...)
				b.bundle.Packages[i].Overrides[componentName][chartName] = override
			}
		}
	}
	return nil
}

// mergeBundleChartValues merges lists of BundleChartValue using the values from the last list if there are any duplicates
// such that values from the last list will take precedence over the values from previous lists
func mergeBundleChartValues(bundleChartValueLists ...[]types.BundleChartValue) []types.BundleChartValue {
	mergedMap := make(map[string]types.BundleChartValue)

	// Iterate over each list in order
	for _, bundleChartValues := range bundleChartValueLists {
		// Add entries from the current list to the merged map, overwriting any existing entries
		for _, bundleChartValue := range bundleChartValues {
			mergedMap[bundleChartValue.Path] = bundleChartValue
		}
	}

	// Convert the map to a slice
	merged := make([]types.BundleChartValue, 0, len(mergedMap))
	for _, value := range mergedMap {
		merged = append(merged, value)
	}

	return merged
}<|MERGE_RESOLUTION|>--- conflicted
+++ resolved
@@ -46,12 +46,8 @@
 			newPackage := types.Package{
 				Name:       pkg.Name,
 				Repository: pkg.Repository,
-<<<<<<< HEAD
-				Ref:        pkg.Ref,
-=======
 				Ref:        pkg.Version,
 				Path:       pkg.Path,
->>>>>>> 6e0bf37e
 			}
 			b.bundle.Packages = append(b.bundle.Packages, newPackage)
 		}
