// SPDX-License-Identifier: Apache-2.0
// SPDX-FileCopyrightText: 2023-Present The UDS Authors

// Package bundle contains functions for interacting with, managing and deploying UDS packages
package bundle

import (
	"fmt"
	"os"
	"path/filepath"
	"regexp"

	"github.com/defenseunicorns/uds-cli/src/config"
	"github.com/defenseunicorns/uds-cli/src/pkg/utils"
	"github.com/defenseunicorns/uds-cli/src/types"

	zarfCLI "github.com/defenseunicorns/zarf/src/cmd"
	"github.com/defenseunicorns/zarf/src/pkg/message"
)

// CreateZarfPkgs creates a zarf package if its missing when in dev mode
func (b *Bundle) CreateZarfPkgs() {
	srcDir := b.cfg.CreateOpts.SourceDirectory
	bundleYAMLPath := filepath.Join(srcDir, b.cfg.CreateOpts.BundleFile)
	if err := utils.ReadYAMLStrict(bundleYAMLPath, &b.bundle); err != nil {
		message.Fatalf(err, "Failed to read %s, error in YAML: %s", b.cfg.CreateOpts.BundleFile, err.Error())
	}

	zarfPackagePattern := `^zarf-.*\.tar\.zst$`
	for i := range b.bundle.Packages {
		pkg := b.bundle.Packages[i]
		// if pkg is a local zarf package, attempt to create it if it doesn't exist
		if pkg.Path != "" {
			path := getPkgPath(pkg, config.GetArch(b.bundle.Metadata.Architecture), srcDir)
			pkgDir := filepath.Dir(path)
			// get files in directory
			files, err := os.ReadDir(pkgDir)
			if err != nil {
				message.Fatalf(err, "Failed to obtain package %s: %s", pkg.Name, err.Error())
			}
			regex := regexp.MustCompile(zarfPackagePattern)

			// check if package exists
			packageFound := false
			for _, file := range files {
				if regex.MatchString(file.Name()) {
					packageFound = true
					break
				}
			}
			// create local zarf package if it doesn't exist
			if !packageFound || b.cfg.DevDeployOpts.ForceCreate {
				if len(b.cfg.DevDeployOpts.Flavor) != 0 || b.cfg.DevDeployOpts.FlavorAll != "" {
					b.setPackageFlavor(&pkg)
					os.Args = []string{"zarf", "package", "create", pkgDir, "--confirm", "-o", pkgDir, "--skip-sbom", "--flavor", pkg.Flavor}
				} else {
					os.Args = []string{"zarf", "package", "create", pkgDir, "--confirm", "-o", pkgDir, "--skip-sbom"}
				}
				zarfCLI.Execute()
				if err != nil {
					message.Fatalf(err, "Failed to create package %s: %s", pkg.Name, err.Error())
				}
			}
		}
	}
}

<<<<<<< HEAD
func (b *Bundle) setPackageFlavor(pkg *types.Package) {
	// handle case when flavor applies to all packages
	if b.cfg.DevDeployOpts.FlavorAll != "" {
		pkg.Flavor = b.cfg.DevDeployOpts.FlavorAll
	} else if flavor, ok := b.cfg.DevDeployOpts.Flavor[pkg.Name]; ok {
		pkg.Flavor = flavor
	}
}

// SetDevSource sets the source for the bundle when in dev mode
func (b *Bundle) SetDevSource(srcDir string) {
	srcDir = filepath.Dir(srcDir)
	// Add a trailing slash if it's missing
	if len(srcDir) != 0 && srcDir[len(srcDir)-1] != '/' {
		srcDir = srcDir + "/"
	}
=======
// SetDeploySource sets the source for the bundle when in dev mode
func (b *Bundle) SetDeploySource(srcDir string) {
>>>>>>> 80c56638
	filename := fmt.Sprintf("%s%s-%s-%s.tar.zst", config.BundlePrefix, b.bundle.Metadata.Name, b.bundle.Metadata.Architecture, b.bundle.Metadata.Version)
	b.cfg.DeployOpts.Source = filepath.Join(srcDir, filename)
}<|MERGE_RESOLUTION|>--- conflicted
+++ resolved
@@ -65,7 +65,6 @@
 	}
 }
 
-<<<<<<< HEAD
 func (b *Bundle) setPackageFlavor(pkg *types.Package) {
 	// handle case when flavor applies to all packages
 	if b.cfg.DevDeployOpts.FlavorAll != "" {
@@ -75,17 +74,8 @@
 	}
 }
 
-// SetDevSource sets the source for the bundle when in dev mode
-func (b *Bundle) SetDevSource(srcDir string) {
-	srcDir = filepath.Dir(srcDir)
-	// Add a trailing slash if it's missing
-	if len(srcDir) != 0 && srcDir[len(srcDir)-1] != '/' {
-		srcDir = srcDir + "/"
-	}
-=======
 // SetDeploySource sets the source for the bundle when in dev mode
 func (b *Bundle) SetDeploySource(srcDir string) {
->>>>>>> 80c56638
 	filename := fmt.Sprintf("%s%s-%s-%s.tar.zst", config.BundlePrefix, b.bundle.Metadata.Name, b.bundle.Metadata.Architecture, b.bundle.Metadata.Version)
 	b.cfg.DeployOpts.Source = filepath.Join(srcDir, filename)
 }