--- conflicted
+++ resolved
@@ -20,10 +20,7 @@
 	"github.com/defenseunicorns/uds-cli/src/pkg/bundle/tui/deploy"
 	zarfConfig "github.com/defenseunicorns/zarf/src/config"
 	"github.com/defenseunicorns/zarf/src/pkg/message"
-<<<<<<< HEAD
-=======
 	"github.com/defenseunicorns/zarf/src/pkg/utils/helpers"
->>>>>>> 54499a70
 	zarfTypes "github.com/defenseunicorns/zarf/src/types"
 	goyaml "github.com/goccy/go-yaml"
 	"github.com/spf13/cobra"
@@ -36,9 +33,6 @@
 	Args:    cobra.MaximumNArgs(1),
 	Short:   lang.CmdBundleCreateShort,
 	PreRun: func(_ *cobra.Command, args []string) {
-<<<<<<< HEAD
-		CreatePreRun(args)
-=======
 		pathToBundleFile := ""
 		if len(args) > 0 {
 			if !helpers.IsDir(args[0]) {
@@ -55,7 +49,6 @@
 		} else {
 			message.Fatalf(err, "Neither %s or %s found", config.BundleYAML, bundleYml)
 		}
->>>>>>> 54499a70
 	},
 	Run: func(_ *cobra.Command, args []string) {
 		srcDir, err := os.Getwd()
