--- conflicted
+++ resolved
@@ -46,21 +46,9 @@
 	Use:     "config-tasks-schema",
 	Aliases: []string{"c"},
 	Short:   lang.CmdInternalConfigSchemaShort,
-<<<<<<< HEAD
 	Run: func(cmd *cobra.Command, input []string) {
 		runnerCLI.RootCmd().SetArgs([]string{"internal", "config-tasks-schema"})
 		runnerCLI.Execute()
-=======
-	RunE: func(_ *cobra.Command, _ []string) error {
-		schema := jsonschema.Reflect(&types.TasksFile{})
-		output, err := json.MarshalIndent(schema, "", "  ")
-		if err != nil {
-			return fmt.Errorf(lang.CmdInternalConfigSchemaErr)
-		}
-		fmt.Print(string(output) + "\n")
-
-		return nil
->>>>>>> e53e92e7
 	},
 }
 
