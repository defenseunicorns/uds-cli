--- conflicted
+++ resolved
@@ -11,11 +11,7 @@
 jobs:
   test:
     permissions:
-<<<<<<< HEAD
-      contents: write
-=======
       packages: write
->>>>>>> c62c576d
     uses: ./.github/workflows/release-tests.yaml
 
   push:
