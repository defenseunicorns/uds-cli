--- conflicted
+++ resolved
@@ -11,10 +11,6 @@
       - name: Checkout
         uses: actions/checkout@692973e3d937129bcbf40652eb9f2f61becf3332 # v4.1.7
       - name: Dependency Review
-<<<<<<< HEAD
-        uses: actions/dependency-review-action@72eb03d02c7872a771aacd928f3123ac62ad6d3a # v4.3.3
+        uses: actions/dependency-review-action@5a2ce3f5b92ee19cbb1541a4984c76d921601d7c # v4.3.4
         with:
-          fail-on-severity: high
-=======
-        uses: actions/dependency-review-action@5a2ce3f5b92ee19cbb1541a4984c76d921601d7c # v4.3.4
->>>>>>> 4b4120d8
+          fail-on-severity: high