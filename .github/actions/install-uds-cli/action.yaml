--- conflicted
+++ resolved
@@ -7,11 +7,7 @@
   using: composite
   steps:
   - name: Set up Homebrew
-<<<<<<< HEAD
-    uses: Homebrew/actions/setup-homebrew@a9360667ed234a0a8c6eeafc2ddc7a3e090b342b # master
-=======
     uses: Homebrew/actions/setup-homebrew@88b61ec8698b318687ab7550e7decde77318de93 # master
->>>>>>> 8d31482a
 
   - name: Install UDS CLI
     shell: bash
