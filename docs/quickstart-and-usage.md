---
title: Quickstart and Usage
type: docs
weight: 1
---

## Install

Recommended installation method is with Brew:

```bash
brew tap defenseunicorns/tap && brew install uds
```

UDS CLI Binaries are also included with each [Github Release](https://github.com/defenseunicorns/uds-cli/releases)

## Contributing

Build instructions and contributing docs are located in [CONTRIBUTING.md](https://github.com/defenseunicorns/uds-cli/blob/main/CONTRIBUTING.md).

## Quickstart

The UDS-CLI's flagship feature is deploying multiple, independent Zarf packages. To create a `UDSBundle` of Zarf packages, create a `uds-bundle.yaml` file like so:

```yaml
kind: UDSBundle
metadata:
  name: example
  description: an example UDS bundle
  version: 0.0.1

packages:
  - name: init
    repository: ghcr.io/defenseunicorns/packages/init
    ref: v0.33.0
    optionalComponents:
      - git-server
  - name: podinfo
    repository: ghcr.io/defenseunicorns/uds-cli/podinfo
    ref: 0.0.1
```

The above `UDSBundle` deploys the Zarf init package and podinfo.

The packages referenced in `packages` can exist either locally or in an OCI registry. See [here](https://github.com/defenseunicorns/uds-cli/tree/main/src/test/bundles/03-local-and-remote) for an example that deploys both local and remote Zarf packages. More `UDSBundle` examples can be found in the [src/test/bundles](https://github.com/defenseunicorns/uds-cli/tree/main/src/test/bundles) folder.

### Declarative Syntax

The syntax of a `uds-bundle.yaml` is entirely declarative. As a result, the UDS CLI will not prompt users to deploy optional components in a Zarf package. If you want to deploy an optional Zarf component, it must be specified in the `optionalComponents` key of a particular `package`.

### First-class UDS Support

When running `deploy`,`inspect`,`remove`, and `pull` commands, UDS CLI contains shorthand for interacting with the Defense Unicorns org on GHCR. Specifically, unless otherwise specified, paths will automatically be expanded to the Defense Unicorns org on GHCR. For example:

- `uds deploy unicorn-bundle:v0.1.0` is equivalent to `uds deploy ghcr.io/defenseunicorns/packages/uds/bundles/unicorn-bundle:v0.1.0`

The bundle matching and expansion is ordered as follows:

1. Local with a `tar.zst` extension
2. Remote path: `oci://ghcr.io/defenseunicorns/packages/uds/bundles/<path>`
3. Remote path: `oci://ghcr.io/defenseunicorns/packages/delivery/<path>`
4. Remote path: `oci://ghcr.io/defenseunicorns/packages/<path>`

That is to say, if the bundle is not local, UDS CLI will check path 2, path 3, etc for the remote bundle artifact. This behavior can be overridden by specifying the full path to the bundle artifact, for example `uds deploy ghcr.io/defenseunicorns/dev/path/dev-bundle:v0.1.0`.

### Bundle Create

Pulls the Zarf packages from the registry and bundles them into an OCI artifact.

There are 2 ways to create Bundles:

1. Inside an OCI registry: `uds create <dir> -o ghcr.io/defenseunicorns/dev`
1. Locally on your filesystem: `uds create <dir>`

{{% alert-note %}}
The `--insecure` flag is necessary when interacting with a local registry, but not from secure, remote registries such as GHCR.
{{% /alert-note %}}

### Bundle Deploy

Deploys the bundle

There are 2 ways to deploy Bundles:

1. From an OCI registry: `uds deploy ghcr.io/defenseunicorns/dev/<name>:<tag>`
1. From your local filesystem: `uds deploy uds-bundle-<name>.tar.zst`

#### Specifying Packages using `--packages`

By default all the packages in the bundle are deployed, but you can also deploy only certain packages in the bundle by using the `--packages` flag.

As an example: `uds deploy uds-bundle-<name>.tar.zst --packages init,nginx`

#### Resuming Bundle Deploys using `--resume`

By default all the packages in the bundle are deployed, regardless of if they have already been deployed, but you can also choose to only deploy packages that have not already been deployed by using the `--resume` flag

As an example: `uds deploy uds-bundle-<name>.tar.zst --resume`

### Bundle Inspect

Inspect the `uds-bundle.yaml` of a bundle

1. From an OCI registry: `uds inspect oci://ghcr.io/defenseunicorns/dev/<name>:<tag>`
1. From your local filesystem: `uds inspect uds-bundle-<name>.tar.zst`

#### Viewing Images in a Bundle

It is possible to derive images from a `uds-bundle.yaml`. This can be useful for situations where you need to know what images will be bundled before you actually create the bundle. This is accomplished with the `--list-images` flag. For example:

`uds inspect ./uds-bundle.yaml --list-images`

This command will return a list of images derived from the bundle's packages, taking into account optional and required package components.

#### Viewing SBOMs

There are 2 additional flags for the `uds inspect` command you can use to extract and view SBOMs:

- Output the SBOMs as a tar file: `uds inspect ... --sbom`
- Output SBOMs into a directory as files: `uds inspect ... --sbom --extract`

This functionality will use the `sboms.tar` of the underlying Zarf packages to create new a `bundle-sboms.tar` artifact containing all SBOMs from the Zarf packages in the bundle.

#### Viewing Variables

To view the configurable overrides and Zarf variables of a bundle's packages:

`uds inspect --list-variables <local-or-remote-tarball>:ref`

### Bundle Publish

Local bundles can be published to an OCI registry like so:
`uds publish <bundle>.tar.zst oci://<registry>`

As an example: `uds publish uds-bundle-example-arm64-0.0.1.tar.zst oci://ghcr.io/github_user`

### Bundle Remove

Removes the bundle

There are 2 ways to remove Bundles:

1. From an OCI registry: `uds remove oci://ghcr.io/defenseunicorns/dev/<name>:<tag> --confirm`
1. From your local filesystem: `uds remove uds-bundle-<name>.tar.zst --confirm`

By default all the packages in the bundle are removed, but you can also remove only certain packages in the bundle by using the `--packages` flag.

As an example: `uds remove uds-bundle-<name>.tar.zst --packages init,nginx`

### Logs

{{% alert-note %}}
Only works with `uds deploy` for now, may work for other operations but isn't guaranteed.
{{% /alert-note %}}

The `uds logs` command can be used to view the most recent logs of a bundle operation. Note that depending on your OS temporary directory and file settings, recent logs are purged after a certain amount of time, so this command may return an error if the logs are no longer available.

## Bundle Architecture and Multi-Arch Support

There are several ways to specify the architecture of a bundle according to the following precedence:

1. Setting `--architecture` or `-a` flag during `uds ...` operations: `uds create <dir> --architecture arm64`
2. Setting a `UDS_ARCHITECTURE` environment variable
3. Setting the `options.architecture` key in a `uds-config.yaml`
4. Setting the `metadata.architecture` key in a `uds-bundle.yaml`

This means that setting the `--architecture` flag takes precedence over all other methods of specifying the architecture.

UDS CLI supports multi-arch bundles. This means you can push bundles with different architectures to the same remote OCI repository, at the same tag. For example, you can push both an `amd64` and `arm64` bundle to `ghcr.io/<org>/<bundle name>:0.0.1`.

### Architecture Validation

When deploying a local bundle, the bundle's architecture will be used for comparison against the cluster architecture to ensure compatibility. If deploying a remote bundle, by default the bundle is pulled based on system architecture, which is then checked against the cluster.

{{% alert-note %}}
It is possible to override the bundle architecture used at validation time by using the `--architecture` / `-a` flag.
{{% /alert-note %}}

If, for example, you have a multi-arch remote bundle that you want to deploy from an arm64 machine to an amd64 cluster, the validation with fail because the system arch does not match the cluster arch. However, you can pull the correct bundle version by specifying the arch with the command line architecture flag.

e.g.
`uds deploy -a amd64 <remote-multi-arch-bundle.tar.zst> --confirm`

## Variables and Configuration

The UDS CLI can be configured with a `uds-config.yaml` file. This file can be placed in the current working directory or specified with an environment variable called `UDS_CONFIG`. The basic structure of the `uds-config.yaml` is as follows:

```yaml
options:
  log_level: debug
  architecture: arm64
  no_log_file: false
  no_progress: false
  uds_cache: /tmp/uds-cache
  tmp_dir: /tmp/tmp_dir
  insecure: false
  oci_concurrency: 3

shared:
  domain: uds.dev # shared across all packages in a bundle

variables:
  my-zarf-package: # name of Zarf package
    ui_color: green # key is not case sensitive and refers to name of Zarf variable
    UI_MSG: "Hello Unicorn"
    hosts: # variables can be complex types such as lists and maps
      - host: burning.boats
        paths:
          - path: "/"
            pathType: "Prefix"
```

The `options` key contains UDS CLI options that are not specific to a particular Zarf package. The `variables` key contains variables that are specific to a particular Zarf package. If you want to share insensitive variables across multiple Zarf packages, you can use the `shared` key, where the key is the variable name and the value is the variable value.

### Sharing Variables

Zarf package variables can be passed between Zarf packages:

```yaml
kind: UDSBundle
metadata:
  name: simple-vars
  description: show how vars work
  version: 0.0.1

packages:
  - name: output-var
    repository: localhost:888/output-var
    ref: 0.0.1
    exports:
      - name: OUTPUT
  - name: receive-var
    repository: localhost:888/receive-var
    ref: 0.0.1
    imports:
      - name: OUTPUT
        package: output-var
```

Variables that you want to make available to other packages are in the `export` block of the Zarf package to export a variable from. By default, all exported variables are available to all of the packages in a bundle. To have another package ingest a specific exported variable, like in the case of variable name collisions, use the `imports` key to name both the `variable` and `package` that the variable is exported from, like in the example above.

In the example above, the `OUTPUT` variable is created as part of a Zarf Action in the [output-var](https://github.com/defenseunicorns/uds-cli/tree/main/src/test/packages/no-cluster/output-var) package, and the [receive-var](https://github.com/defenseunicorns/uds-cli/tree/main/src/test/packages/no-cluster/receive-var) package expects a variable called `OUTPUT`.

### Sharing Variables Across Multiple Packages

If a Zarf variable has the same name in multiple packages and you don't want to set it multiple times via the import/export syntax, you can set an environment variable prefixed with `UDS_` and it will be applied to all the Zarf packages in a bundle. For example, if multiple packages require a `DOMAIN` variable, you could set it once with a `UDS_DOMAIN` environment variable and it would be applied to all packages. Note that this can also be done with the `shared` key in the `uds-config.yaml` file.

On deploy, you can also set package variables by using the `--set` flag. If the package name isn't included in the key
(example: `--set super=true`) the variable will get applied to all of the packages. If the package name is included in the key (example: `--set cool-package.super=true`) the variable will only get applied to that package.

### Variable Precedence and Specificity

In a bundle, variables can come from 6 sources. Those sources and their precedence are shown below in order of least to most specificity:

- declared in a Zarf pkg
- `import`'ed from a bundle package's `export`
- configured in the `shared` key in a `uds-config.yaml`
- configured in the `variables` key in a `uds-config.yaml`
- set with an environment variable prefixed with `UDS_` (ex. `UDS_OUTPUT`)
- set using the `--set` flag when running the `uds deploy` command

That is to say, variables set using the `--set` flag take precedence over all other variable sources.

## Duplicate Packages And Naming

It is possible to deploy multiple instances of the same Zarf package in a bundle. For example, the following `uds-bundle.yaml` deploys 3 instances of the [helm-overrides](https://github.com/defenseunicorns/uds-cli/blob/main/src/test/packages/helm/zarf.yaml) Zarf packages:

```yaml
kind: UDSBundle
metadata:
  name: duplicates
  description: testing a bundle with duplicate packages in specified namespaces
  version: 0.0.1

packages:
  - name: helm-overrides
    repository: localhost:5000/helm-overrides
    ref: 0.0.1
    overrides:
      podinfo-component:
        unicorn-podinfo: # name of Helm chart
          namespace: podinfo-ns

  # note the unique name and namespace
  - name: helm-overrides-duplicate
    repository: localhost:5000/helm-overrides
    ref: 0.0.1
    overrides:
      podinfo-component:
        unicorn-podinfo:
          namespace: another-podinfo-ns

  # note the unique name, namespace and the path to the Zarf package tarball
  - name: helm-overrides-local-duplicate
    path: src/test/packages/helm/zarf-package-helm-overrides-arm64-0.0.1.tar.zst
    ref: 0.0.1
    overrides:
      podinfo-component:
        unicorn-podinfo:
          namespace: yet-another-podinfo-ns
```

The naming conventions for deploying duplicate packages are as follows:

1. The `name` field of the package in the `uds-bundle.yaml` must be unique
1. The duplicate packages must be deployed in different namespaces
1. In order to deploy duplicates of local packages, the `path` field must point to a Zarf package tarball instead of to a folder.

{{% alert-note %}}
Today the duplicate packages feature is only supported for packages with Helm charts. This is because Helm charts' [namespaces can be overridden](https://github.com/defenseunicorns/uds-cli/blob/main/docs/overrides.md) at deploy time.
{{% /alert-note %}}

## Zarf Integration

UDS CLI includes a vendored version of Zarf inside of its binary. To use Zarf, simply run `uds zarf <command>`. For example, to create a Zarf package, run `uds zarf create <dir>`, or to use the [airgap tooling](https://docs.zarf.dev/docs/the-zarf-cli/cli-commands/zarf_tools) that Zarf provides, run `uds zarf tools <cmd>`.

## Dev Mode

{{% alert-note %}}
Dev mode is a BETA feature
{{% /alert-note %}}

Dev mode facilitates faster dev cycles when developing and testing bundles

```sh
uds dev deploy <path-to-bundle-yaml-dir> | <oci-ref>
```

The `dev deploy` command performs the following operations:

- Deploys the bundle in [YOLO](https://docs.zarf.dev/faq/#what-is-yolo-mode-and-why-would-i-use-it) mode, eliminating the need to do a `zarf init`
  - Any `kind: ZarfInitConfig` packages in the bundle will be ignored
- For local bundles:
  - For local packages:
    - Creates the Zarf tarball if one does not already exist or the `--force-create` flag can be used to force the creation of a new Zarf package
      - The Zarf tarball is created in the same directory as the `zarf.yaml`
      - The `--flavor` flag can be used to specify what flavor of a package you want to create (example: `--flavor podinfo=upstream` to specify the flavor for the `podinfo` package or `--flavor upstream` to specify the flavor for all the packages in the bundle)
  - For remote packages:
    - The `--ref` flag can be used to specify what package ref you want to deploy (example: `--ref podinfo=0.2.0`)
  - Creates a bundle from the newly created Zarf packages

## Monitor

UDS CLI provides a `uds monitor` command that can be used to monitor the status of a UDS cluster

### Monitor Pepr

To monitor the status of a UDS cluster's admission and operator controllers, run: `uds monitor pepr`

#### UDS Controllers

UDS clusters contain two Kubernetes controllers, both created using [Pepr](https://pepr.dev/):

1. **Admission Controller**: Corresponds to the `pepr-uds-core` pods in the cluster. This controller is responsible for validating and mutating resources in the cluster including the enforcement of [UDS Exemptions](https://uds.defenseunicorns.com/core/configuration/uds-configure-policy-exemptions/).

1. **Operator Controller**: Corresponds to the `pepr-uds-core-watcher` pods. This controller is responsible for managing the lifecyle of [UDS Package](https://uds.defenseunicorns.com/core/configuration/uds-operator/) resources in the cluster.

#### Monitor Args

<<<<<<< HEAD
Aggregate all admission and operator logs into a single stream:

```
=======
Aggregate all admission and operator logs into a single stream:  

```bash
>>>>>>> 0e64f8b0
uds monitor pepr
```

Stream UDS Operator actions (UDS Package processing, status updates, and errors):

```bash
uds monitor pepr operator
```

Stream UDS Policy logs (Allow, Deny, Mutate):

```bash
uds monitor pepr policies
```

Stream UDS Policy allow logs:

```bash
uds monitor pepr allowed
```

Stream UDS Policy deny logs:

```bash
uds monitor pepr denied
```

Stream UDS Policy mutation logs:

```bash
uds monitor pepr mutated
```

Stream UDS Policy deny logs and UDS Operator error logs:  
`uds monitor pepr failed`

#### Monitor Flags

`-f, --follow` Continuously stream Pepr logs

`--json` Return the raw JSON output of the logs
``
`--since duration Only return logs newer than a relative duration like 5s, 2m, or 3h. Defaults to all logs.

`-t, --timestamps` Show timestamps in Pepr log

## Scan

{{% alert-note %}}> Scan is an ALPHA feature.
Trivy is a prerequisite for scanning container images and filesystem for vulnerabilities. You can find more information and installation instructions at [Trivy's official documentation](https://aquasecurity.github.io/trivy).
{{% /alert-note %}}

The `scan` command is used to scan a Zarf package for vulnerabilities and generate a report. This command is currently in ALPHA.

### Usage

To use the `scan` command, run:

```sh
uds scan --org <organization> --package-name <package-name> --tag <tag> [options]
```

### Required Parameters

- `--org` or `-o`: Organization name (default: `defenseunicorns`)
- `--package-name` or `-n`: Name of the package (e.g., `packages/uds/gitlab-runner`)
- `--tag` or `-g`: Tag name (e.g., `16.10.0-uds.0-upstream`)
- `--output-file` or `-f`: Output file for CSV results

### Optional Parameters

- `--docker-username` or `-u`: Docker username for registry access, accepts CSV values
- `--docker-password` or `-p`: Docker password for registry access, accepts CSV values

### Example Usage

```sh
uds scan -o defenseunicorns -n packages/uds/gitlab-runner -g 16.10.0-uds.0-upstream -u docker-username -p docker-password -f gitlab-runner.csv
```<|MERGE_RESOLUTION|>--- conflicted
+++ resolved
@@ -357,15 +357,9 @@
 
 #### Monitor Args
 
-<<<<<<< HEAD
 Aggregate all admission and operator logs into a single stream:
 
-```
-=======
-Aggregate all admission and operator logs into a single stream:  
-
-```bash
->>>>>>> 0e64f8b0
+```bash
 uds monitor pepr
 ```
 
