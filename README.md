# UDS-CLI

[![Latest Release](https://img.shields.io/github/v/release/defenseunicorns/uds-cli)](https://github.com/defenseunicorns/uds-cli/releases)
[![Go version](https://img.shields.io/github/go-mod/go-version/defenseunicorns/uds-cli?filename=go.mod)](https://go.dev/)
[![Build Status](https://img.shields.io/github/actions/workflow/status/defenseunicorns/uds-cli/release.yaml)](https://github.com/defenseunicorns/uds-cli/actions/workflows/release.yaml)
[![OpenSSF Scorecard](https://api.securityscorecards.dev/projects/github.com/defenseunicorns/uds-cli/badge)](https://api.securityscorecards.dev/projects/github.com/defenseunicorns/uds-cli)

## Table of Contents

1. [Install](#install)
1. [Contributing](CONTRIBUTING.md)
1. [Quickstart](#quickstart)
    - [Create](#bundle-create)
    - [Deploy](#bundle-deploy)
    - [Inspect](#bundle-inspect)
    - [Publish](#bundle-publish)
    - [Remove](#bundle-remove)
    - [Logs](#logs)
1. [Bundle Architecture and Multi-Arch Support](#bundle-architecture-and-multi-arch-support)
1. [Configuration](#configuration)
1. [Sharing Variables](#sharing-variables)
1. [Duplicate Packages and Naming](#duplicate-packages-and-naming)
1. [Zarf Integration](#zarf-integration)
1. [Bundle Overrides](docs/overrides.md)
1. [Bundle Anatomy](docs/anatomy.md)
1. [Runner](docs/runner.md)
1. [Dev Mode](#dev-mode)
1. [Scan](#scan)

## Install
Recommended installation method is with Brew:
```
brew tap defenseunicorns/tap && brew install uds
```
UDS CLI Binaries are also included with each [Github Release](https://github.com/defenseunicorns/uds-cli/releases)

## Contributing
Build instructions and contributing docs are located in [CONTRIBUTING.md](CONTRIBUTING.md).

## Quickstart
The UDS-CLI's flagship feature is deploying multiple, independent Zarf packages. To create a `UDSBundle` of Zarf packages, create a `uds-bundle.yaml` file like so:

```yaml
kind: UDSBundle
metadata:
  name: example
  description: an example UDS bundle
  version: 0.0.1

packages:
  - name: init
    repository: ghcr.io/defenseunicorns/packages/init
    ref: v0.33.0
    optionalComponents:
      - git-server
  - name: podinfo
    repository: ghcr.io/defenseunicorns/uds-cli/podinfo
    ref: 0.0.1
```
The above `UDSBundle` deploys the Zarf init package and podinfo.

The packages referenced in `packages` can exist either locally or in an OCI registry. See [here](src/test/packages/03-local-and-remote) for an example that deploys both local and remote Zarf packages. More `UDSBundle` examples can be found in the [src/test/bundles](src/test/bundles) folder.

#### Declarative Syntax
The syntax of a `uds-bundle.yaml` is entirely declarative. As a result, the UDS CLI will not prompt users to deploy optional components in a Zarf package. If you want to deploy an optional Zarf component, it must be specified in the `optionalComponents` key of a particular `package`.

#### First-class UDS Support
When running `deploy`,`inspect`,`remove`, and `pull` commands, UDS CLI contains shorthand for interacting with the Defense Unicorns org on GHCR. Specifically, unless otherwise specified, paths will automatically be expanded to the Defense Unicorns org on GHCR. For example:
- `uds deploy unicorn-bundle:v0.1.0` is equivalent to `uds deploy ghcr.io/defenseunicorns/packages/uds/bundles/unicorn-bundle:v0.1.0`

The bundle matching and expansion is ordered as follows:
1. Local with a `tar.zst` extension
2. Remote path: `oci://ghcr.io/defenseunicorns/packages/uds/bundles/<path>`
3. Remote path: `oci://ghcr.io/defenseunicorns/packages/delivery/<path>`
4. Remote path: `oci://ghcr.io/defenseunicorns/packages/<path>`

That is to say, if the bundle is not local, UDS CLI will check path 2, path 3, etc for the remote bundle artifact. This behavior can be overriden by specifying the full path to the bundle artifact, for example `uds deploy ghcr.io/defenseunicorns/dev/path/dev-bundle:v0.1.0`.

### Bundle Create
Pulls the Zarf packages from the registry and bundles them into an OCI artifact.

There are 2 ways to create Bundles:
1. Inside an OCI registry: `uds create <dir> -o ghcr.io/defenseunicorns/dev`
1. Locally on your filesystem: `uds create <dir>`

> [!NOTE]  
> The `--insecure` flag is necessary when interacting with a local registry, but not from secure, remote registries such as GHCR.

### Bundle Deploy
Deploys the bundle

There are 2 ways to deploy Bundles:
1. From an OCI registry: `uds deploy ghcr.io/defenseunicorns/dev/<name>:<tag>`
1. From your local filesystem: `uds deploy uds-bundle-<name>.tar.zst`

#### Specifying Packages using `--packages`
By default all the packages in the bundle are deployed, but you can also deploy only certain packages in the bundle by using the `--packages` flag.

As an example: `uds deploy uds-bundle-<name>.tar.zst --packages init,nginx`

#### Resuming Bundle Deploys using `--resume`
By default all the packages in the bundle are deployed, regardless of if they have already been deployed, but you can also choose to only deploy packages that have not already been deployed by using the `--resume` flag

As an example: `uds deploy uds-bundle-<name>.tar.zst --resume`

### Bundle Inspect
Inspect the `uds-bundle.yaml` of a bundle
1. From an OCI registry: `uds inspect oci://ghcr.io/defenseunicorns/dev/<name>:<tag>`
1. From your local filesystem: `uds inspect uds-bundle-<name>.tar.zst`

#### Viewing Images in a Bundle
It is possible derive images from a `uds-bundle.yaml`. This can be useful for situations where you need to know what images will be bundled before you actually create the bundle. This is accomplished with the `--list-images`. For example:

`uds inspect ./uds-bundle.yaml --list-images`

This command will return a list of images derived from the bundle's packages and taking into account optional and required package components.

#### Viewing SBOMs
There are 2 additional flags for the `uds inspect` command you can use to extract and view SBOMs:
- Output the SBOMs as a tar file: `uds inspect ... --sbom`
- Output SBOMs into a directory as files: `uds inspect ... --sbom --extract`

This functionality will use the `sboms.tar` of the  underlying Zarf packages to create new a `bundle-sboms.tar` artifact containing all SBOMs from the Zarf packages in the bundle.

### Bundle Publish
Local bundles can be published to an OCI registry like so:
`uds publish <bundle>.tar.zst oci://<registry> `

As an example: `uds publish uds-bundle-example-arm64-0.0.1.tar.zst oci://ghcr.io/github_user`

### Bundle Remove
Removes the bundle

There are 2 ways to remove Bundles:
1. From an OCI registry: `uds remove oci://ghcr.io/defenseunicorns/dev/<name>:<tag> --confirm`
1. From your local filesystem: `uds remove uds-bundle-<name>.tar.zst --confirm`

By default all the packages in the bundle are removed, but you can also remove only certain packages in the bundle by using the `--packages` flag.

As an example: `uds remove uds-bundle-<name>.tar.zst --packages init,nginx`

### Logs

> [!NOTE]
> Only works with `uds deploy` for now, may work for other operations but isn't guaranteed.

The `uds logs` command can be used to view the most recent logs of a bundle operation. Note that depending on your OS temporary directory and file settings, recent logs are purged after a certain amount of time, so this command may return an error if the logs are no longer available.

## Bundle Architecture and Multi-Arch Support
There are several ways to specify the architecture of a bundle according to the following precedence:
1. Setting `--architecture` or `-a` flag during `uds ...` operations: `uds create <dir> --architecture arm64`
2. Setting a `UDS_ARCHITECTURE` environment variable
3. Setting the `options.architecture` key in a `uds-config.yaml`
4. Setting the `metadata.architecture` key in a `uds-bundle.yaml`

This means that setting the `--architecture` flag takes precedence over all other methods of specifying the architecture.

UDS CLI supports multi-arch bundles. This means you can push bundles with different architectures to the same remote OCI repository, at the same tag. For example, you can push both an `amd64` and `arm64` bundle to `ghcr.io/<org>/<bundle name>:0.0.1`.

### Architecture Validation
When deploying a local bundle, the bundle's architecture will be used for comparison against the cluster architecture to ensure compatability. If deploying a remote bundle, by default the bundle is pulled based on system architecture, which is then checked against the cluster.

> [!NOTE]  
> It is possible to override the bundle architecture used at validation time by using the `--architecture` / `-a` flag.

If, for example, you have a multi-arch remote bundle that you want to deploy from an arm64 machine to an amd64 cluster, the validation with fail because the system arch does not match the cluster arch. However, you can pull the correct bundle version by specificying the arch with the command line architecture flag.

e.g.
`uds deploy -a amd64 <remote-multi-arch-bundle.tar.zst> --confirm`

## Configuration
The UDS CLI can be configured with a `uds-config.yaml` file. This file can be placed in the current working directory or specified with an environment variable called `UDS_CONFIG`. The basic structure of the `uds-config.yaml` is as follows:
```yaml
options:
   log_level: debug
   architecture: arm64
   no_log_file: false
   no_progress: false
   uds_cache: /tmp/uds-cache
   tmp_dir: /tmp/tmp_dir
   insecure: false
   oci_concurrency: 3

shared:
   domain: uds.dev # shared across all packages in a bundle

variables:
  my-zarf-package:  # name of Zarf package
    ui_color: green # key is not case sensitive and refers to name of Zarf variable
    UI_MSG: "Hello Unicorn"
    hosts:          # variables can be complex types such as lists and maps
       - host: burning.boats
         paths:
            - path: "/"
              pathType: "Prefix"
```
The `options` key contains UDS CLI options that are not specific to a particular Zarf package. The `variables` key contains variables that are specific to a particular Zarf package. If you want to share insensitive variables across multiple Zarf packages, you can use the `shared` key, where the key is the variable name and the value is the variable value.

## Sharing Variables
### Importing/Exporting Variables
Zarf package variables can be passed between Zarf packages:
```yaml
kind: UDSBundle
metadata:
  name: simple-vars
  description: show how vars work
  version: 0.0.1

packages:
  - name: output-var
    repository: localhost:888/output-var
    ref: 0.0.1
    exports:
      - name: OUTPUT
  - name: receive-var
    repository: localhost:888/receive-var
    ref: 0.0.1
    imports:
      - name: OUTPUT
        package: output-var
```

Variables that you want to make available to other packages are in the `export` block of the Zarf package to export a variable from. By default, all exported variables are available to all of the packages in a bundle. To have another package ingest a specific exported variable, like in the case of variable name collisions, use the `imports` key to name both the `variable` and `package` that the variable is exported from, like in the example above.

In the example above, the `OUTPUT` variable is created as part of a Zarf Action in the [output-var](src/test/packages/zarf/no-cluster/output-var) package, and the [receive-var](src/test/packages/zarf/no-cluster/receive-var) package expects a variable called `OUTPUT`.

### Sharing Variables Across Multiple Packages
If a Zarf variable has the same name in multiple packages and you don't want to set it multiple times via the import/export syntax, you can set an environment variable prefixed with `UDS_` and it will be applied to all the Zarf packages in a bundle. For example, if multiple packages require a `DOMAIN` variable, you could set it once with a `UDS_DOMAIN` environment variable and it would be applied to all packages. Note that this can also be done with the `shared` key in the `uds-config.yaml` file.

On deploy, you can also set package variables by using the `--set` flag. If the package name isn't included in the key
(example: `--set super=true`) the variable will get applied to all of the packages. If the package name is included in the key (example: `--set cool-package.super=true`) the variable will only get applied to that package.

### Variable Precedence and Specificity
In a bundle, variables can come from 4 sources. Those sources and their precedence are shown below in order of least to most specificity:
- Variables declared in a Zarf pkg
- Variables `import`'ed from a bundle package's `export`
- Variables configured in the `shared` key in a `uds-config.yaml`
- Variables configured in the `variables` key in a `uds-config.yaml`
- Variables set with an environment variable prefixed with `UDS_` (ex. `UDS_OUTPUT`)
- Variables set using the `--set` flag when running the `uds deploy` command

That is to say, variables set using the `--set` flag take precedence over all other variable sources.


## Duplicate Packages And Naming

It is possible to deploy multiple instances of the same Zarf package in a bundle. For example, the following `uds-bundle.yaml` deploys 3 instances of the [helm-overrides](src/test/packages/helm/zarf.yaml) Zarf packags:
```yaml
kind: UDSBundle
metadata:
   name: duplicates
   description: testing a bundle with duplicate packages in specified namespaces
   version: 0.0.1

packages:
   - name: helm-overrides
     repository: localhost:5000/helm-overrides
     ref: 0.0.1
     overrides:
        podinfo-component:
           unicorn-podinfo: # name of Helm chart
              namespace: podinfo-ns

   # note the unique name and namespace
   - name: helm-overrides-duplicate
     repository: localhost:5000/helm-overrides
     ref: 0.0.1
     overrides:
        podinfo-component:
           unicorn-podinfo:
              namespace: another-podinfo-ns

   # note the unique name, namespace and the path to the Zarf package tarball
   - name: helm-overrides-local-duplicate
     path: src/test/packages/helm/zarf-package-helm-overrides-arm64-0.0.1.tar.zst
     ref: 0.0.1
     overrides:
        podinfo-component:
           unicorn-podinfo:
              namespace: yet-another-podinfo-ns
```

The naming conventions for deploying duplicate packages are as follows:
1. The `name` field of the package in the `uds-bundle.yaml` must be unique
1. The duplicate packages must be deployed in different namespaces
1. In order to deploy duplicates of local packages, the `path` field must point to a Zarf package tarball instead of to a folder.

> [!NOTE]  
> Today the duplicate packages feature is only supported for packages with Helm charts. This is because Helm charts' [namespaces can be overridden](docs/overrides.md#namespace) at deploy time.

## Zarf Integration
UDS CLI includes a vendored version of Zarf inside of its binary. To use Zarf, simply run `uds zarf <command>`. For example, to create a Zarf package, run `uds zarf create <dir>`, or to use the [airgap tooling](https://docs.zarf.dev/docs/the-zarf-cli/cli-commands/zarf_tools) that Zarf provides, run `uds zarf tools <cmd>`.

## Dev Mode

> [!NOTE]  
> Dev mode is a BETA feature

Dev mode facilitates faster dev cycles when developing and testing bundles

```
uds dev deploy <path-to-bundle-yaml-dir> | <oci-ref>
```

The `dev deploy` command performs the following operations

- If local bundle: Creates Zarf packages for all local packages in a bundle
  - Creates the Zarf tarball in the same directory as the `zarf.yaml`
      - Can use `--flavor` flag to specify what flavor of package you want to create
  - Will only create the Zarf tarball if one does not already exist or can use `--force-create` to force the creation of a new zarf package even if one currently exists
  - Ignores any `kind: ZarfInitConfig` packages in the bundle
  - Creates a bundle from the newly created Zarf packages
- Deploys the bundle in [YOLO](https://docs.zarf.dev/faq/#what-is-yolo-mode-and-why-would-i-use-it) mode, eliminating the need to do a `zarf init`
<<<<<<< HEAD
- For remote packages you can specify what package ref you want to deploy by using the `--ref` flag and specifying the package name and desired ref. (example: `--ref podinfo=0.2.0`)
=======

## Scan

> [!NOTE]  
> Scan is an ALPHA feature.
> Trivy is a prerequisite for scanning container images and filesystem for vulnerabilities. You can find more information and installation instructions at [Trivy's official documentation](https://aquasecurity.github.io/trivy).


The `scan` command is used to scan a Zarf package for vulnerabilities and generate a report. This command is currently in ALPHA.

### Usage

To use the `scan` command, run:

```sh
uds scan --org <organization> --package-name <package-name> --tag <tag> [options]
```

### Required Parameters
- `--org` or `-o`: Organization name (default: `defenseunicorns`)
- `--package-name` or `-n`: Name of the package (e.g., `packages/uds/gitlab-runner`)
- `--tag` or `-g`: Tag name (e.g., `16.10.0-uds.0-upstream`)
- `--output-file` or `-f`: Output file for CSV results

### Optional Parameters
- `--docker-username` or `-u`: Docker username for registry access, accepts CSV values
- `--docker-password` or `-p`: Docker password for registry access, accepts CSV values

### Example Usage
```sh
uds scan -o defenseunicorns -n packages/uds/gitlab-runner -g 16.10.0-uds.0-upstream -u docker-username -p docker-password -f gitlab-runner.csv
```
>>>>>>> 1862f4f6
<|MERGE_RESOLUTION|>--- conflicted
+++ resolved
@@ -311,9 +311,7 @@
   - Ignores any `kind: ZarfInitConfig` packages in the bundle
   - Creates a bundle from the newly created Zarf packages
 - Deploys the bundle in [YOLO](https://docs.zarf.dev/faq/#what-is-yolo-mode-and-why-would-i-use-it) mode, eliminating the need to do a `zarf init`
-<<<<<<< HEAD
 - For remote packages you can specify what package ref you want to deploy by using the `--ref` flag and specifying the package name and desired ref. (example: `--ref podinfo=0.2.0`)
-=======
 
 ## Scan
 
@@ -345,5 +343,4 @@
 ### Example Usage
 ```sh
 uds scan -o defenseunicorns -n packages/uds/gitlab-runner -g 16.10.0-uds.0-upstream -u docker-username -p docker-password -f gitlab-runner.csv
-```
->>>>>>> 1862f4f6
+```